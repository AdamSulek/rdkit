//
//  Copyright (C) 2001-2010 Greg Landrum and Rational Discovery LLC
//
//   @@ All Rights Reserved @@
//  This file is part of the RDKit.
//  The contents are covered by the terms of the BSD license
//  which is included in the file license.txt, found at the root
//  of the RDKit source tree.
//
#ifndef _RD_SUBSTRUCTMATCH_H__
#define _RD_SUBSTRUCTMATCH_H__

// std bits
#include <vector>
#include <boost/dynamic_bitset.hpp>

namespace RDKit{
  class ROMol;
  class Atom;
  class Bond;

  //! \brief used to return matches from substructure searching,
  //!   The format is (queryAtomIdx, molAtomIdx)
  typedef std::vector< std::pair<int,int> > MatchVectType; 

  //! Find a substructure match for a query in a molecule
  /*!
      \param mol       The ROMol to be searched
      \param query     The query ROMol
      \param matchVect Used to return the match
                       (pre-existing contents will be deleted)
      \param recursionPossible  flags whether or not recursive matches are allowed
      \param useChirality  use atomic CIP codes as part of the comparison
<<<<<<< HEAD
      \param useQueryQueryMatches  if set, the contents of atom queries will be
                                   used as part of the matching
      \param includeOnlyAtoms     if provided, only atom indices (in mol) whose bits are set will be considered
      \param includeOnlyBonds     if provided, only bond indices (in mol) whose bits are set will be considered
=======
      \param useQueryQueryMatches  if set, the contents of atom and bond queries
                                   will be used as part of the matching
>>>>>>> 5b4c4db7

      \return whether or not a match was found
    
  */
  bool SubstructMatch(const ROMol &mol,const ROMol &query,
		      MatchVectType &matchVect,
		      bool recursionPossible=true,
		      bool useChirality=false,
                      bool useQueryQueryMatches=false,
                      const boost::dynamic_bitset<> *includeOnlyAtoms=NULL,
                      const boost::dynamic_bitset<> *includeOnlyBonds=NULL);

  //! Find all substructure matches for a query in a molecule
  /*!
      \param mol       The ROMol to be searched
      \param query     The query ROMol
      \param matchVect Used to return the matches
                       (pre-existing contents will be deleted)
      \param uniquify  Toggles uniquification (by atom index) of the results
      \param recursionPossible  flags whether or not recursive matches are allowed
      \param useChirality  use atomic CIP codes as part of the comparison
<<<<<<< HEAD
      \param useQueryQueryMatches  if set, the contents of atom queries will be
                                   used as part of the matching
      \param includeOnlyAtoms     if provided, only atom indices (in mol) whose bits are set will be considered
      \param includeOnlyBonds     if provided, only bond indices (in mol) whose bits are set will be considered
=======
      \param useQueryQueryMatches  if set, the contents of atom and bond queries
                                   will be used as part of the matching
>>>>>>> 5b4c4db7

      \return the number of matches found
    
  */
  unsigned int SubstructMatch(const ROMol &mol,const ROMol &query,
			      std::vector< MatchVectType > &matchVect,
			      bool uniquify=true,bool recursionPossible=true,
			      bool useChirality=false,
                              bool useQueryQueryMatches=false,
                              const boost::dynamic_bitset<> *includeOnlyAtoms=NULL,
                              const boost::dynamic_bitset<> *includeOnlyBonds=NULL);
}

#endif



<|MERGE_RESOLUTION|>--- conflicted
+++ resolved
@@ -12,7 +12,6 @@
 
 // std bits
 #include <vector>
-#include <boost/dynamic_bitset.hpp>
 
 namespace RDKit{
   class ROMol;
@@ -31,15 +30,8 @@
                        (pre-existing contents will be deleted)
       \param recursionPossible  flags whether or not recursive matches are allowed
       \param useChirality  use atomic CIP codes as part of the comparison
-<<<<<<< HEAD
-      \param useQueryQueryMatches  if set, the contents of atom queries will be
-                                   used as part of the matching
-      \param includeOnlyAtoms     if provided, only atom indices (in mol) whose bits are set will be considered
-      \param includeOnlyBonds     if provided, only bond indices (in mol) whose bits are set will be considered
-=======
       \param useQueryQueryMatches  if set, the contents of atom and bond queries
                                    will be used as part of the matching
->>>>>>> 5b4c4db7
 
       \return whether or not a match was found
     
@@ -48,9 +40,7 @@
 		      MatchVectType &matchVect,
 		      bool recursionPossible=true,
 		      bool useChirality=false,
-                      bool useQueryQueryMatches=false,
-                      const boost::dynamic_bitset<> *includeOnlyAtoms=NULL,
-                      const boost::dynamic_bitset<> *includeOnlyBonds=NULL);
+                      bool useQueryQueryMatches=false);
 
   //! Find all substructure matches for a query in a molecule
   /*!
@@ -61,15 +51,8 @@
       \param uniquify  Toggles uniquification (by atom index) of the results
       \param recursionPossible  flags whether or not recursive matches are allowed
       \param useChirality  use atomic CIP codes as part of the comparison
-<<<<<<< HEAD
-      \param useQueryQueryMatches  if set, the contents of atom queries will be
-                                   used as part of the matching
-      \param includeOnlyAtoms     if provided, only atom indices (in mol) whose bits are set will be considered
-      \param includeOnlyBonds     if provided, only bond indices (in mol) whose bits are set will be considered
-=======
       \param useQueryQueryMatches  if set, the contents of atom and bond queries
                                    will be used as part of the matching
->>>>>>> 5b4c4db7
 
       \return the number of matches found
     
@@ -78,9 +61,7 @@
 			      std::vector< MatchVectType > &matchVect,
 			      bool uniquify=true,bool recursionPossible=true,
 			      bool useChirality=false,
-                              bool useQueryQueryMatches=false,
-                              const boost::dynamic_bitset<> *includeOnlyAtoms=NULL,
-                              const boost::dynamic_bitset<> *includeOnlyBonds=NULL);
+                              bool useQueryQueryMatches=false);
 }
 
 #endif
