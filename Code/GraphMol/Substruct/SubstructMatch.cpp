--- conflicted
+++ resolved
@@ -28,9 +28,7 @@
     typedef std::map<unsigned int,QueryAtom::QUERYATOM_QUERY *> SUBQUERY_MAP;
     
     void MatchSubqueries(const ROMol &mol,QueryAtom::QUERYATOM_QUERY *q,bool useChirality,
-			 SUBQUERY_MAP &subqueryMap,bool useQueryQueryMatches,
-                         const boost::dynamic_bitset<> *includeOnlyAtoms,
-                         const boost::dynamic_bitset<> *includeOnlyBonds);
+			 SUBQUERY_MAP &subqueryMap,bool useQueryQueryMatches);
 #ifdef RDK_THREADSAFE_SSS
     void ClearSubqueryLocks(QueryAtom::QUERYATOM_QUERY *q);
 #endif
@@ -135,13 +133,11 @@
     class AtomLabelFunctor{
     public:
       AtomLabelFunctor(const ROMol &query,const ROMol &mol, bool useChirality,
-                       bool useQueryQueryMatches, const boost::dynamic_bitset<> *includeOnlyAtoms) :
+                       bool useQueryQueryMatches) :
         d_query(query), d_mol(mol), df_useChirality(useChirality),
-        df_useQueryQueryMatches(useQueryQueryMatches),dp_includeOnlyAtoms(includeOnlyAtoms) {};
+        df_useQueryQueryMatches(useQueryQueryMatches) {};
       bool operator()(unsigned int i,unsigned int j) const{
         bool res=false;
-        if(dp_includeOnlyAtoms && !(*dp_includeOnlyAtoms)[j]) return false;
-
         if(df_useChirality){
           const Atom *qAt=d_query.getAtomWithIdx(i);
           if(qAt->getChiralTag()==Atom::CHI_TETRAHEDRAL_CW ||
@@ -159,25 +155,14 @@
       const ROMol &d_mol;
       bool df_useChirality;
       bool df_useQueryQueryMatches;
-      const boost::dynamic_bitset<> *dp_includeOnlyAtoms;
     };
     class BondLabelFunctor{
     public:
-<<<<<<< HEAD
-      BondLabelFunctor(const ROMol &query,const ROMol &mol,bool useChirality,const boost::dynamic_bitset<> *includeOnlyBonds) :
-        d_query(query), d_mol(mol),df_useChirality(useChirality),
-        dp_includeOnlyBonds(includeOnlyBonds){};
-      bool operator()(MolGraph::edge_descriptor i,MolGraph::edge_descriptor j) const{
-        if(dp_includeOnlyBonds && !(*dp_includeOnlyBonds)[d_mol[j]->getIdx()]) return false;
-
-        bool res=bondCompat(d_query[i],d_mol[j]);
-=======
       BondLabelFunctor(const ROMol &query,const ROMol &mol,bool useChirality,
                        bool useQueryQueryMatches) :
         d_query(query), d_mol(mol),df_useChirality(useChirality),
         df_useQueryQueryMatches(useQueryQueryMatches) {};
       bool operator()(MolGraph::edge_descriptor i,MolGraph::edge_descriptor j) const{
->>>>>>> 5b4c4db7
         if(df_useChirality){
           const BOND_SPTR qBnd=d_query[i];
           if(qBnd->getBondType()==Bond::DOUBLE &&
@@ -197,11 +182,7 @@
       const ROMol &d_query;
       const ROMol &d_mol;
       bool df_useChirality;
-<<<<<<< HEAD
-      const boost::dynamic_bitset<> *dp_includeOnlyBonds;
-=======
       bool df_useQueryQueryMatches;
->>>>>>> 5b4c4db7
     };
   }    
   
@@ -210,9 +191,7 @@
   // find one match
   //
   bool SubstructMatch(const ROMol &mol,const ROMol &query,MatchVectType &matchVect,
-                      bool recursionPossible,bool useChirality,bool useQueryQueryMatches,
-                      const boost::dynamic_bitset<> *includeOnlyAtoms,
-                      const boost::dynamic_bitset<> *includeOnlyBonds)
+                      bool recursionPossible,bool useChirality,bool useQueryQueryMatches)
   {
 
     //std::cerr<<"begin match"<<std::endl;
@@ -222,7 +201,7 @@
       for(atIt=query.beginAtoms();atIt!=query.endAtoms();atIt++){
         if((*atIt)->getQuery()){
 	  detail::MatchSubqueries(mol,(*atIt)->getQuery(),useChirality,subqueryMap,
-                                  useQueryQueryMatches,includeOnlyAtoms,includeOnlyBonds);
+                                  useQueryQueryMatches);
         }
       }
     }
@@ -232,13 +211,8 @@
     matchVect.resize(0);
 
     detail::MolMatchFinalCheckFunctor matchChecker(query,mol,useChirality);
-<<<<<<< HEAD
-    detail::AtomLabelFunctor atomLabeler(query,mol,useChirality,useQueryQueryMatches,includeOnlyAtoms);
-    detail::BondLabelFunctor bondLabeler(query,mol,useChirality,includeOnlyBonds);
-=======
     detail::AtomLabelFunctor atomLabeler(query,mol,useChirality,useQueryQueryMatches);
     detail::BondLabelFunctor bondLabeler(query,mol,useChirality,useQueryQueryMatches);
->>>>>>> 5b4c4db7
 
     detail::ssPairType match;
 #if 0
@@ -278,9 +252,7 @@
   unsigned int SubstructMatch(const ROMol &mol,const ROMol &query,
 			      std::vector< MatchVectType > &matches,
 			      bool uniquify,bool recursionPossible,
-			      bool useChirality,bool useQueryQueryMatches,
-			      const boost::dynamic_bitset<> *includeOnlyAtoms,
-	                      const boost::dynamic_bitset<> *includeOnlyBonds){
+			      bool useChirality,bool useQueryQueryMatches){
 
     if(recursionPossible){
       detail::SUBQUERY_MAP subqueryMap;
@@ -289,7 +261,7 @@
         if((*atIt)->getQuery()){
           //std::cerr<<"recurse from atom "<<(*atIt)->getIdx()<<std::endl;
 	  detail::MatchSubqueries(mol,(*atIt)->getQuery(),useChirality,subqueryMap,
-                                  useQueryQueryMatches,includeOnlyAtoms,includeOnlyBonds);
+                                  useQueryQueryMatches);
         }
       }
     }
@@ -297,13 +269,8 @@
     matches.clear();
     matches.resize(0);
 
-<<<<<<< HEAD
-    detail::AtomLabelFunctor atomLabeler(query,mol,useChirality,useQueryQueryMatches,includeOnlyAtoms);
-    detail::BondLabelFunctor bondLabeler(query,mol,useChirality,includeOnlyBonds);
-=======
     detail::AtomLabelFunctor atomLabeler(query,mol,useChirality,useQueryQueryMatches);
     detail::BondLabelFunctor bondLabeler(query,mol,useChirality,useQueryQueryMatches);
->>>>>>> 5b4c4db7
     detail::MolMatchFinalCheckFunctor matchChecker(query,mol,useChirality);
     
     std::list<detail::ssPairType> pms;
@@ -350,25 +317,18 @@
   namespace detail {
     unsigned int RecursiveMatcher(const ROMol &mol,const ROMol &query,
 				  std::vector< int > &matches,bool useChirality,
-				  SUBQUERY_MAP &subqueryMap,bool useQueryQueryMatches,
-	                              const boost::dynamic_bitset<> *includeOnlyAtoms,
-	                              const boost::dynamic_bitset<> *includeOnlyBonds)
+				  SUBQUERY_MAP &subqueryMap,bool useQueryQueryMatches)
     {
       ROMol::ConstAtomIterator atIt;
       for(atIt=query.beginAtoms();atIt!=query.endAtoms();atIt++){
 	if((*atIt)->getQuery()){
 	  MatchSubqueries(mol,(*atIt)->getQuery(),useChirality,subqueryMap,
-                          useQueryQueryMatches,includeOnlyAtoms,includeOnlyBonds);
+                          useQueryQueryMatches);
 	}
       }
  
-<<<<<<< HEAD
-      detail::AtomLabelFunctor atomLabeler(query,mol,useChirality,useQueryQueryMatches,includeOnlyAtoms);
-      detail::BondLabelFunctor bondLabeler(query,mol,useChirality,includeOnlyBonds);
-=======
       detail::AtomLabelFunctor atomLabeler(query,mol,useChirality,useQueryQueryMatches);
       detail::BondLabelFunctor bondLabeler(query,mol,useChirality,useQueryQueryMatches);
->>>>>>> 5b4c4db7
       detail::MolMatchFinalCheckFunctor matchChecker(query,mol,useChirality);
 
       matches.clear();
@@ -412,9 +372,7 @@
     }
 
     void MatchSubqueries(const ROMol &mol,QueryAtom::QUERYATOM_QUERY *query,bool useChirality,
-			 SUBQUERY_MAP &subqueryMap,bool useQueryQueryMatches,
-                         const boost::dynamic_bitset<> *includeOnlyAtoms,
-                         const boost::dynamic_bitset<> *includeOnlyBonds){
+			 SUBQUERY_MAP &subqueryMap,bool useQueryQueryMatches){
       PRECONDITION(query,"bad query");
       //std::cout << "*-*-* MS: " << (int)query << std::endl;
       //std::cout << "\t\t" << typeid(*query).name() << std::endl;
@@ -446,9 +404,7 @@
 	  if(queryMol){
 	    std::vector< int > matchStarts;
 	    unsigned int res = RecursiveMatcher(mol,*queryMol,matchStarts,useChirality,
-						subqueryMap,useQueryQueryMatches,
-			                        includeOnlyAtoms,
-			                        includeOnlyBonds);
+						subqueryMap,useQueryQueryMatches);
 	    if(res){
 	      for(std::vector<int>::iterator i=matchStarts.begin();
 		  i!=matchStarts.end();
@@ -471,7 +427,7 @@
       Queries::Query<int,Atom const*,true>::CHILD_VECT_CI childIt;
       //std::cout << query << " " << query->endChildren()-query->beginChildren() <<  std::endl;
       for(childIt=query->beginChildren();childIt!=query->endChildren();childIt++){
-	MatchSubqueries(mol,childIt->get(),useChirality,subqueryMap,useQueryQueryMatches,includeOnlyAtoms,includeOnlyBonds);
+	MatchSubqueries(mol,childIt->get(),useChirality,subqueryMap,useQueryQueryMatches);
       }
       //std::cout << "<<- back " << (int)query << std::endl;
     }
