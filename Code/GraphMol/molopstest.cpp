//  $Id$
// 
//   Copyright (C) 2002-2013 Greg Landrum and Rational Discovery LLC
//
//   @@ All Rights Reserved @@
//  This file is part of the RDKit.
//  The contents are covered by the terms of the BSD license
//  which is included in the file license.txt, found at the root
//  of the RDKit source tree.
//
#include <RDGeneral/utils.h>
#include <RDGeneral/Invariant.h>
#include <RDGeneral/RDLog.h>
#include <GraphMol/RDKitBase.h>
#include <GraphMol/RDKitQueries.h>
#include <GraphMol/Chirality.h>
#include <GraphMol/SmilesParse/SmilesParse.h>
#include <GraphMol/SmilesParse/SmilesWrite.h>
#include <GraphMol/SmilesParse/SmartsWrite.h>
#include <GraphMol/FileParsers/FileParsers.h>
#include <GraphMol/FileParsers/MolSupplier.h>
#include <GraphMol/FileParsers/MolWriters.h>
#include <GraphMol/Substruct/SubstructMatch.h>

#include <iostream>
#include <map>
#include <algorithm>
#include <boost/foreach.hpp>


#ifndef M_PI
#define M_PI           3.14159265358979323846
#endif

using namespace RDKit;
using namespace std;
RWMol _t;
typedef class ROMol Mol;

void test1(){
  string smi;
  Mol *m;
  INT_VECT iv;
  unsigned int count;
  std::vector<ROMOL_SPTR> frags;

  smi = "CCCC(=O)O";
  m = SmilesToMol(smi);
  CHECK_INVARIANT(m,"smiles parse failed");
  count = MolOps::getMolFrags(*m,iv);
  CHECK_INVARIANT(count==1,"bad frag count");
  frags = MolOps::getMolFrags(*m);
  CHECK_INVARIANT(frags.size()==1,"bad frag count");
  TEST_ASSERT(frags[0]->getNumAtoms()==6);
  delete m;

  smi = "CCCC(=O)[O-].[Na+]";
  m = SmilesToMol(smi);
  CHECK_INVARIANT(m,"smiles parse failed");
  count = MolOps::getMolFrags(*m,iv);
  CHECK_INVARIANT(count==2,"bad frag count");
  frags = MolOps::getMolFrags(*m);
  CHECK_INVARIANT(frags.size()==2,"bad frag count");
  TEST_ASSERT(frags[0]->getNumAtoms()==6);
  TEST_ASSERT(frags[1]->getNumAtoms()==1);
  frags = MolOps::getMolFrags(*m,true,&iv);
  CHECK_INVARIANT(frags.size()==2,"bad frag count");
  TEST_ASSERT(frags[0]->getNumAtoms()==6);
  TEST_ASSERT(frags[1]->getNumAtoms()==1);
  TEST_ASSERT(iv.size()==7);
  TEST_ASSERT(iv[0]==0)
    TEST_ASSERT(iv[6]==1)
    delete m;

  smi = "CCCC(=O)[O-].[Na+].[NH4+].[Cl-]";
  m = SmilesToMol(smi);
  CHECK_INVARIANT(m,"smiles parse failed");
  count = MolOps::getMolFrags(*m,iv);
  CHECK_INVARIANT(count==4,"bad frag count");
  frags = MolOps::getMolFrags(*m);
  CHECK_INVARIANT(frags.size()==4,"bad frag count");
  TEST_ASSERT(frags[0]->getNumAtoms()==6);
  TEST_ASSERT(frags[1]->getNumAtoms()==1);
  TEST_ASSERT(frags[2]->getNumAtoms()==1);
  TEST_ASSERT(frags[3]->getNumAtoms()==1);
  delete m;

};

void test2(){
  string smi;
  Mol *m;
  INT_VECT iv;
  int count;
  smi = "CCCC(=O)O";
  m = SmilesToMol(smi);
  CHECK_INVARIANT(m,"smiles parse failed");
  count = MolOps::getMolFrags(*m,iv);
  CHECK_INVARIANT(count==1,"bad frag count");
  CHECK_INVARIANT(iv[0]==0,"bad frag membership");
  CHECK_INVARIANT(iv[1]==0,"bad frag membership");
  CHECK_INVARIANT(iv[4]==0,"bad frag membership");
  CHECK_INVARIANT(iv[5]==0,"bad frag membership");
  delete m;

  smi = "CCCC(=O)[O-].[Na+]";
  m = SmilesToMol(smi);
  CHECK_INVARIANT(m,"smiles parse failed");
  count = MolOps::getMolFrags(*m,iv);
  CHECK_INVARIANT(count==2,"bad frag count");
  CHECK_INVARIANT(iv[0]==0,"bad frag membership");
  CHECK_INVARIANT(iv[1]==0,"bad frag membership");
  CHECK_INVARIANT(iv[4]==0,"bad frag membership");
  CHECK_INVARIANT(iv[5]==0,"bad frag membership");
  CHECK_INVARIANT(iv[6]==1,"bad frag membership");
  delete m;

};



void test3(){
  string smi;
  Mol *m;
  VECT_INT_VECT sssr;
  INT_VECT rings;
  int count;

  smi = "C1CC1";
  m = SmilesToMol(smi);
  TEST_ASSERT(m);
  TEST_ASSERT(m->getRingInfo()->numRings()==1);
  count = MolOps::findSSSR(*m,sssr);
  TEST_ASSERT(count==1);
  TEST_ASSERT(sssr[0].size()==3);
  TEST_ASSERT(m->getRingInfo()->numRings()==1);
  
  for(unsigned int i=0;i<m->getNumAtoms();i++){
    TEST_ASSERT(m->getRingInfo()->isAtomInRingOfSize(i,3));
    TEST_ASSERT(!m->getRingInfo()->isAtomInRingOfSize(i,4));
    TEST_ASSERT(m->getRingInfo()->numAtomRings(i)==1);
  }
  for(unsigned int i=0;i<m->getNumBonds();i++){
    TEST_ASSERT(m->getRingInfo()->isBondInRingOfSize(i,3));
    TEST_ASSERT(!m->getRingInfo()->isBondInRingOfSize(i,4));
    TEST_ASSERT(m->getRingInfo()->numBondRings(i)==1);
  }
  BOOST_LOG(rdInfoLog) << smi << "\n";
  delete m;
  
  smi = "C1CCC1";
  m = SmilesToMol(smi);
  TEST_ASSERT(m);
  TEST_ASSERT(m->getRingInfo()->numRings()==1);
  count = MolOps::findSSSR(*m,sssr);
  TEST_ASSERT(count==1);
  TEST_ASSERT(sssr[0].size()==4);
  TEST_ASSERT(m->getRingInfo()->numRings()==1);
  for(unsigned int i=0;i<m->getNumAtoms();i++){
    TEST_ASSERT(m->getRingInfo()->isAtomInRingOfSize(i,4));
    TEST_ASSERT(!m->getRingInfo()->isAtomInRingOfSize(i,3));
    TEST_ASSERT(m->getRingInfo()->numAtomRings(i)==1);
  }
  TEST_ASSERT(m->getRingInfo()->isBondInRingOfSize(0,4));
  TEST_ASSERT(m->getRingInfo()->numBondRings(0)==1);

  BOOST_LOG(rdInfoLog) << smi << "\n";
  delete m;


  smi = "C1CCCCCC1";
  m = SmilesToMol(smi);
  TEST_ASSERT(m);
  TEST_ASSERT(m->getRingInfo()->numRings()==1);
  count = MolOps::findSSSR(*m,sssr);
  TEST_ASSERT(count==1);
  TEST_ASSERT(sssr[0].size()==7);
  TEST_ASSERT(m->getRingInfo()->numRings()==1);
  for(unsigned int i=0;i<m->getNumAtoms();i++){
    TEST_ASSERT(m->getRingInfo()->isAtomInRingOfSize(i,7));
    TEST_ASSERT(m->getRingInfo()->numAtomRings(i)==1);
  }
  TEST_ASSERT(m->getRingInfo()->isBondInRingOfSize(0,7));
  TEST_ASSERT(m->getRingInfo()->numBondRings(0)==1);

  BOOST_LOG(rdInfoLog) << smi << "\n";
  delete m;



  smi = "C1C(CCC)CC(C(C)CCC(CC))CCC1";
  m = SmilesToMol(smi);
  TEST_ASSERT(m);
  count = MolOps::findSSSR(*m,sssr);
  TEST_ASSERT(count==1);
  TEST_ASSERT(sssr[0].size()==7);
  TEST_ASSERT(m->getRingInfo()->numAtomRings(0)==1);
  TEST_ASSERT(m->getRingInfo()->numBondRings(m->getBondBetweenAtoms(0,1)->getIdx()));
  TEST_ASSERT(!m->getRingInfo()->numBondRings(m->getBondBetweenAtoms(1,2)->getIdx()));
  BOOST_LOG(rdInfoLog) << smi << "\n";
  delete m;

  smi = "CC1CCC1";
  m = SmilesToMol(smi);
  TEST_ASSERT(m);
  count = MolOps::findSSSR(*m,sssr);
  TEST_ASSERT(count==1);
  TEST_ASSERT(sssr[0].size()==4);
  TEST_ASSERT(!m->getBondBetweenAtoms(0,1)->hasProp(common_properties::ringMembership));
  TEST_ASSERT(!m->getRingInfo()->numBondRings(m->getBondBetweenAtoms(0,1)->getIdx()));
  TEST_ASSERT(m->getRingInfo()->numBondRings(m->getBondBetweenAtoms(1,2)->getIdx()));
  BOOST_LOG(rdInfoLog) << smi << "\n";
  delete m;
  
  smi = "CC1C(C2)CCC2C1";
  m = SmilesToMol(smi);
  TEST_ASSERT(m);
  count = MolOps::findSSSR(*m, sssr);
  TEST_ASSERT(count==2)
    TEST_ASSERT(sssr[0].size()==5);
  TEST_ASSERT(sssr[1].size()==5);
  TEST_ASSERT(!m->getRingInfo()->isAtomInRingOfSize(0,5));
  TEST_ASSERT(m->getRingInfo()->numAtomRings(0)==0);
  TEST_ASSERT(m->getRingInfo()->isAtomInRingOfSize(1,5));
  TEST_ASSERT(m->getRingInfo()->numAtomRings(1)==1);
  TEST_ASSERT(m->getRingInfo()->isAtomInRingOfSize(2,5));
  TEST_ASSERT(m->getRingInfo()->numAtomRings(2)==2);
  BOOST_LOG(rdInfoLog) << smi << "\n";
  delete m;

  smi = "C(C1C2C3C41)(C2C35)C45"; // cubane
  //smi = "C1(C2C3C4C5C6C72)C3C4C5C6C71"; // from Figureras paper
  //smi = "C17C5C4C3C2C1C6C2C3C4C5C67"; 
  // we cannot use the sanitzation code, because that finds *symmetric*
  // rings, which will break this case:
  m = SmilesToMol(smi,0,0); 
  int bfs = MolOps::findSSSR(*m);
  TEST_ASSERT(bfs==5);
  BOOST_LOG(rdInfoLog) << "BFSR: " << bfs << "\n";
  VECT_INT_VECT bfrs;
  bfrs.resize(0);
  bfs = MolOps::symmetrizeSSSR(*m, bfrs);
  TEST_ASSERT(bfs==6);
  BOOST_LOG(rdInfoLog) << "BFSR: " << bfs << "\n";
  //VECT_INT_VECT_I ri;
  //for (ri == bfrs.begin(); ri != bfrs.end(); ri++) {
  for (unsigned int ri = 0; ri < bfrs.size(); ri++) {
    INT_VECT_I mi;
    INT_VECT bring = bfrs[ri];
    BOOST_LOG(rdInfoLog) << "( ";
    //for (mi = (*ri).begin(); mi != (*ri).end(); mi++) {
    for (mi = bring.begin(); mi != bring.end(); mi++) {
      BOOST_LOG(rdInfoLog) << " " << (*mi);
    }
    BOOST_LOG(rdInfoLog) << ")\n";
  }
  BOOST_LOG(rdInfoLog) << smi << "\n";
  
  delete m;
  

  smi = "C1CC2C1CCC2";
  m = SmilesToMol(smi);
  TEST_ASSERT(m);
  count = MolOps::findSSSR(*m,sssr);
  TEST_ASSERT(count==2);
  TEST_ASSERT(sssr[0].size()==4);
  TEST_ASSERT(sssr[1].size()==5);
  BOOST_LOG(rdInfoLog) << smi << "\n";
  delete m;

  smi = "C12=C3C=CC=C1C=CC2=CC=C3";
  BOOST_LOG(rdInfoLog) << "\n" << smi << "\n";
  m = SmilesToMol(smi,0,0);
  TEST_ASSERT(m);
  count = MolOps::findSSSR(*m,sssr);
  TEST_ASSERT(count==3);
  TEST_ASSERT(sssr[0].size()==6);
  TEST_ASSERT(sssr[1].size()==5);
  TEST_ASSERT(sssr[2].size()==6);
  BOOST_LOG(rdInfoLog) << smi << "\n";
  delete m;


  smi = "C1(O)C(O)C(O)C1O";
  m = SmilesToMol(smi,0,0);
  TEST_ASSERT(m);
  count = MolOps::findSSSR(*m,sssr);
  TEST_ASSERT(count==1);
  TEST_ASSERT(sssr[0].size()==4);
  for(unsigned i=0;i<m->getNumAtoms();i++){
    if(!(i%2)){
      TEST_ASSERT(m->getRingInfo()->numAtomRings(i)==1);
      TEST_ASSERT(m->getRingInfo()->isAtomInRingOfSize(i,4));
    } else {
      TEST_ASSERT(m->getRingInfo()->numAtomRings(i)==0);
    }
  }
  BOOST_LOG(rdInfoLog) << smi << "\n";
  delete m;

  // this molecule is from issue 134
  // it should come up with three rings
  smi = "SC(C3C1CC(C3)CC(C2S)(O)C1)2S";
  m = SmilesToMol(smi,0,0);
  TEST_ASSERT(m);
  count = MolOps::findSSSR(*m,sssr);
  TEST_ASSERT(count==3);
  TEST_ASSERT(sssr[0].size()==5);
  TEST_ASSERT(sssr[1].size()==6);
  TEST_ASSERT(sssr[2].size()==6);

  // this yet another painful case
  smi = "CC1=CC=C(C=C1)S(=O)(=O)O[CH]2[CH]3CO[CH](O3)[CH]4OC(C)(C)O[CH]24";
  m = SmilesToMol(smi,0,0);
  TEST_ASSERT(m);
  count = MolOps::findSSSR(*m,sssr);
  TEST_ASSERT(count==4);
  TEST_ASSERT(sssr[0].size()==6);
  TEST_ASSERT(sssr[1].size()==5);
  TEST_ASSERT(sssr[2].size()==5);
  TEST_ASSERT(sssr[3].size()==6);

  smi = "C1CC2C1C2";
  m = SmilesToMol(smi,0,0);
  TEST_ASSERT(m);
  count = MolOps::findSSSR(*m,sssr);
  TEST_ASSERT(count==2);
  TEST_ASSERT(sssr[0].size()==4);
  TEST_ASSERT(sssr[1].size()==3);

  TEST_ASSERT(m->getRingInfo()->numAtomRings(0)==1);
  TEST_ASSERT(m->getRingInfo()->isAtomInRingOfSize(0,4));

  TEST_ASSERT(m->getRingInfo()->numAtomRings(1)==1);
  TEST_ASSERT(m->getRingInfo()->isAtomInRingOfSize(1,4));

  TEST_ASSERT(m->getRingInfo()->numAtomRings(2)==2);
  TEST_ASSERT(m->getRingInfo()->isAtomInRingOfSize(2,3));
  TEST_ASSERT(m->getRingInfo()->isAtomInRingOfSize(2,4));

  TEST_ASSERT(m->getRingInfo()->numAtomRings(3)==2);
  TEST_ASSERT(m->getRingInfo()->isAtomInRingOfSize(3,4));
  TEST_ASSERT(m->getRingInfo()->isAtomInRingOfSize(3,3));

  TEST_ASSERT(m->getRingInfo()->numAtomRings(4)==1);
  TEST_ASSERT(!m->getRingInfo()->isAtomInRingOfSize(4,4));
  TEST_ASSERT(m->getRingInfo()->isAtomInRingOfSize(4,3));
  delete m;

  // This is a test of Issue 217
  smi = "C=C1C2CC1C2";
  m = SmilesToMol(smi,0,0);
  TEST_ASSERT(m);
  count = MolOps::findSSSR(*m,sssr);
  TEST_ASSERT(count==2);
  TEST_ASSERT(sssr[0].size()==4);
  TEST_ASSERT(sssr[1].size()==4);
  count = MolOps::symmetrizeSSSR(*m,sssr);
  TEST_ASSERT(count==3);
  TEST_ASSERT(sssr[0].size()==4);
  TEST_ASSERT(sssr[1].size()==4);
  TEST_ASSERT(sssr[2].size()==4);

  TEST_ASSERT(m->getRingInfo()->numAtomRings(0)==0);
  TEST_ASSERT(m->getRingInfo()->numAtomRings(1)==2);
  TEST_ASSERT(m->getRingInfo()->isAtomInRingOfSize(1,4));
  TEST_ASSERT(m->getRingInfo()->numAtomRings(2)==3);
  TEST_ASSERT(m->getRingInfo()->isAtomInRingOfSize(2,4));
  TEST_ASSERT(m->getRingInfo()->numAtomRings(3)==2);
  TEST_ASSERT(m->getRingInfo()->isAtomInRingOfSize(3,4));
  TEST_ASSERT(m->getRingInfo()->numAtomRings(4)==3);
  TEST_ASSERT(m->getRingInfo()->isAtomInRingOfSize(4,4));
  delete m;




}



void test4(){
  string smi;
  Mol *m;
  INT_VECT iv;
  VECT_INT_VECT sssr;
  smi = "CC";
  m = SmilesToMol(smi);
  TEST_ASSERT(m);
  double *adjMat = MolOps::getAdjacencyMatrix(*m);
  TEST_ASSERT(adjMat);
  TEST_ASSERT(adjMat[0]==0);
  TEST_ASSERT(adjMat[1]==1);
  TEST_ASSERT(adjMat[2]==1);
  TEST_ASSERT(adjMat[3]==0);
  adjMat = MolOps::getAdjacencyMatrix(*m);
  TEST_ASSERT(adjMat);
  TEST_ASSERT(adjMat[0]==0);
  TEST_ASSERT(adjMat[1]==1);
  TEST_ASSERT(adjMat[2]==1);
  TEST_ASSERT(adjMat[3]==0);
}

void test5(){
  string smi;
  Mol *m;
  VECT_INT_VECT sssr;

  int count; 
  smi = "C1C4C5C3C(=O)C2C5C1C2C34";
  m = SmilesToMol(smi,0,0);
  count = MolOps::findSSSR(*m,sssr);
  BOOST_LOG(rdInfoLog) << "Count: " << count << "\n";
  CHECK_INVARIANT(count==5,"");

  smi = "C1C(C2)CCC2C1";
  m = SmilesToMol(smi);
  count = MolOps::findSSSR(*m,sssr);
  CHECK_INVARIANT(count==2,"");
}

/*
  void test6(){
  string smi;
  Mol *m;
  VECT_INT_VECT sssr;

  int c1,c2;
  smi = "C1(Cl)C(Cl)C1Cl";
  m = SmilesToMol(smi);
  INT_SET ringAtoms,ringBonds;
  //boost::tie(c1,c2) = MolOps::findRingAtomsAndBonds(*m,ringAtoms,ringBonds);
  
  CHECK_INVARIANT(c1==3,"bad nRingAtoms");
  CHECK_INVARIANT(ringAtoms.count(0)==1,"bad RingAtoms");
  CHECK_INVARIANT(ringAtoms.count(1)==0,"bad RingAtoms");
  CHECK_INVARIANT(ringAtoms.count(2)==1,"bad RingAtoms");
  CHECK_INVARIANT(ringAtoms.count(3)==0,"bad RingAtoms");
  CHECK_INVARIANT(ringAtoms.count(4)==1,"bad RingAtoms");
  CHECK_INVARIANT(ringAtoms.count(5)==0,"bad RingAtoms");
  
  CHECK_INVARIANT(c2==3,"bad nRingBonds");
  CHECK_INVARIANT(ringBonds.count(0)==0,"");
  CHECK_INVARIANT(ringBonds.count(1)==1,"");
  CHECK_INVARIANT(ringBonds.count(2)==0,"");
  CHECK_INVARIANT(ringBonds.count(3)==1,"");
  CHECK_INVARIANT(ringBonds.count(4)==0,"");
  CHECK_INVARIANT(ringBonds.count(5)==1,"");

  
  }
*/

void test7(){
#if 0
  string smi;
  Mol *m;
  INT_VECT tree;
#if 1
  smi = "C(CO)OCC";
  m = SmilesToMol(smi);
  MolOps::findSpanningTree(*m,tree);
  CHECK_INVARIANT(tree.size()==5,"bad mst");
  delete m;

  smi = "C1CC1";
  m = SmilesToMol(smi);
  MolOps::findSpanningTree(*m,tree);
  CHECK_INVARIANT(tree.size()==2,"bad mst");
  delete m;

  smi = "C1C=C1";
  m = SmilesToMol(smi);
  MolOps::findSpanningTree(*m,tree);
  CHECK_INVARIANT(tree.size()==2,"bad mst");
  CHECK_INVARIANT(std::find(tree.begin(),tree.end(),1)==tree.end(),"bogus idx in mst");
  delete m;
#endif
  
  smi = "C1C=CC=CC=1";
  m = SmilesToMol(smi);
  MolOps::findSpanningTree(*m,tree);
  CHECK_INVARIANT(tree.size()==5,"bad mst");
  delete m;


  smi = "C1C(=CC1)";
  m = SmilesToMol(smi);
  MolOps::findSpanningTree(*m,tree);
  CHECK_INVARIANT(tree.size()==3,"bad mst");
  delete m;


  smi = "C1C(C=C1)";
  m = SmilesToMol(smi);
  MolOps::findSpanningTree(*m,tree);
  CHECK_INVARIANT(tree.size()==3,"bad mst");
  delete m;

  smi = "C1C(C2)CCC2C1";
  m = SmilesToMol(smi);
  MolOps::findSpanningTree(*m,tree);
  CHECK_INVARIANT(tree.size()==6,"bad mst");
  delete m;

  smi = "C1C2CC3CCCCC3CC2CCC1";
  m = SmilesToMol(smi);
  MolOps::findSpanningTree(*m,tree);
  CHECK_INVARIANT(tree.size()==13,"bad mst");
  delete m;
#endif
}

void test8()
{
  BOOST_LOG(rdInfoLog) << "-----------------------\n Testing Hydrogen Ops" << std::endl;
  ROMol *m,*m2,*m3;
  INT_VECT tree;

  std::string smi = "CCC";
  m = SmilesToMol(smi);
  CHECK_INVARIANT(m,"");
  CHECK_INVARIANT(m->getNumAtoms()==3,"");

  //BOOST_LOG(rdInfoLog) << "1" << std::endl;
  m2 = MolOps::addHs(*m);
  CHECK_INVARIANT(m2->getNumAtoms()==11,"");

  smi = "CC(=O)[OH]";
  delete m;
  m = SmilesToMol(smi);
  CHECK_INVARIANT(m,"");
  CHECK_INVARIANT(m->getNumAtoms()==4,"");

  //BOOST_LOG(rdInfoLog) << "2" << std::endl;
  delete m2;
  m2 = MolOps::addHs(*m,true);
  CHECK_INVARIANT(m2->getNumAtoms()==5,"");

  
  //BOOST_LOG(rdInfoLog) << "3" << std::endl;
  m3 = MolOps::addHs(*m2,false);
  CHECK_INVARIANT(m3->getNumAtoms()==8,"");

  //BOOST_LOG(rdInfoLog) << "4" << std::endl;
  delete m2;
  m2 = MolOps::addHs(*m,false);
  CHECK_INVARIANT(m2->getNumAtoms()==8,"");
  delete m3;
  // remove all
  //BOOST_LOG(rdInfoLog) << "5" << std::endl;
  m3 = MolOps::removeHs(*m2,false);
  CHECK_INVARIANT(m3->getNumAtoms()==4,"");
  delete m3;
  // remove only implicit
  //BOOST_LOG(rdInfoLog) << "6" << std::endl;
  m3 = MolOps::removeHs(*m2,true);
  CHECK_INVARIANT(m3->getNumAtoms()==5,"");

  //BOOST_LOG(rdInfoLog) << "7" << std::endl;
  // remove all after removing only implicit
  MolOps::removeHs(static_cast<RWMol &>(*m3),false);
  CHECK_INVARIANT(m3->getNumAtoms()==4,"");

  // this test is also done in the same order in the python tests:
  delete m;
  m = SmilesToMol(smi);
  CHECK_INVARIANT(m,"");
  CHECK_INVARIANT(m->getNumAtoms()==4,"");

  delete m2;
  m2 = MolOps::addHs(*m,true);
  CHECK_INVARIANT(m2->getNumAtoms()==5,"");
  //BOOST_LOG(rdInfoLog) << "8" << std::endl;
  m3 = MolOps::removeHs(*m2,true);
  CHECK_INVARIANT(m3->getNumAtoms()==5,"");
  delete m3;
  //BOOST_LOG(rdInfoLog) << "9" << std::endl;
  m3 = MolOps::removeHs(*m2,false);
  CHECK_INVARIANT(m3->getNumAtoms()==4,"");

  delete m2;
  //BOOST_LOG(rdInfoLog) << "10" << std::endl;
  m2 = MolOps::addHs(*m,false);
  CHECK_INVARIANT(m2->getNumAtoms()==8,"");
  delete m3;
  //BOOST_LOG(rdInfoLog) << "11" << std::endl;
  m3 = MolOps::removeHs(*m2,true);
  CHECK_INVARIANT(m3->getNumAtoms()==5,"");
  delete m3;
  //BOOST_LOG(rdInfoLog) << "12" << std::endl;
  m3 = MolOps::removeHs(*m2,false);
  CHECK_INVARIANT(m3->getNumAtoms()==4,"");


  // related to RDTrack Issues 109 and 110:
  smi = "C1C=C([C@H](N)C(=O)N[C@@]2([H])[C@]3([H])SC(C)(C)[C@@H](C(=O)O)N3C(=O)2)C=CC=1";
  delete m;
  m = SmilesToMol(smi);
  CHECK_INVARIANT(m,"");
  CHECK_INVARIANT(m->getNumAtoms()==24,"");
  delete m3;
  //BOOST_LOG(rdInfoLog) << "13" << std::endl;
  m3 = MolOps::removeHs(*m,false);
  CHECK_INVARIANT(m3->getNumAtoms()==24,"");


  // RDTrack Issue 130:
  delete m;
  smi = "[H][N+]([H])([H])[H]";
  m = SmilesToMol(smi,false,false);
  CHECK_INVARIANT(m,"");
  CHECK_INVARIANT(m->getNumAtoms()==5,"");
  delete m2;
  //BOOST_LOG(rdInfoLog) << "14" << std::endl;
  m2 = MolOps::removeHs(*m,0,false);
  CHECK_INVARIANT(m2->getNumAtoms()==1,"");
  delete m;
  smi = "[H][N+]([H])([H])[H]";
  m = SmilesToMol(smi);
  CHECK_INVARIANT(m,"");
  CHECK_INVARIANT(m->getNumAtoms()==1,"");


  delete m;
  smi = "[H][H]";
  m = SmilesToMol(smi,false,false);
  CHECK_INVARIANT(m,"");
  CHECK_INVARIANT(m->getNumAtoms()==2,"");
  delete m2;
  //BOOST_LOG(rdInfoLog) << "15" << std::endl;
  m2 = MolOps::removeHs(*m,0,false);
  CHECK_INVARIANT(m2->getNumAtoms()==2,"");

  std::string sma;
  delete m;
  smi = "CC";
  m = SmartsToMol(smi);
  MolOps::sanitizeMol(*((RWMol *)m));
  TEST_ASSERT(m);
  TEST_ASSERT(m->getNumAtoms()==2);
  sma = SmartsWrite::GetAtomSmarts(static_cast<const QueryAtom *>(m->getAtomWithIdx(0)));
  TEST_ASSERT(sma=="C");

  delete m2;
  //BOOST_LOG(rdInfoLog) << "16" << std::endl;
  m2 = MolOps::addHs(*m);
  TEST_ASSERT(m2->getNumAtoms()==8);
  sma = SmartsWrite::GetAtomSmarts(static_cast<const QueryAtom *>(m2->getAtomWithIdx(0)));
  TEST_ASSERT(sma=="C");

  delete m;
  //BOOST_LOG(rdInfoLog) << "17" << std::endl;
  m = MolOps::mergeQueryHs(*m2);
  TEST_ASSERT(m->getNumAtoms()==2);
  sma = SmartsWrite::GetAtomSmarts(static_cast<const QueryAtom *>(m->getAtomWithIdx(0)));
  //BOOST_LOG(rdInfoLog) << "sma: " << sma<<std::endl;
  // this was sf.net issue 3415204:
  TEST_ASSERT(sma=="[C&!H0&!H1&!H2]");

  // RDTrack Issue 1228:
  delete m;
  smi = "c1c[nH]cc1";
  m = SmilesToMol(smi);
  CHECK_INVARIANT(m,"");
  CHECK_INVARIANT(m->getNumAtoms()==5,"");
  delete m2;
  //BOOST_LOG(rdInfoLog) << "18" << std::endl;
  m2 = MolOps::addHs(*m,false,false);
  CHECK_INVARIANT(m2->getNumAtoms()==10,"");
  delete m;
  //BOOST_LOG(rdInfoLog) << "19" << std::endl;
  m = MolOps::removeHs(*m2);
  CHECK_INVARIANT(m,"");
  CHECK_INVARIANT(m->getNumAtoms()==5,"");


  // labelling:
  delete m;
  smi = "c1cn([H])cc1";
  m = SmilesToMol(smi);
  CHECK_INVARIANT(m,"");
  CHECK_INVARIANT(m->getNumAtoms()==5,"");
  delete m2;
  //BOOST_LOG(rdInfoLog) << "19" << std::endl;
  m2 = MolOps::removeHs(*m);
  CHECK_INVARIANT(m,"");
  CHECK_INVARIANT(m->getNumAtoms()==5,"");

  delete m;
  smi = "c1cn([2H])cc1";
  m = SmilesToMol(smi);
  CHECK_INVARIANT(m,"");
  CHECK_INVARIANT(m->getNumAtoms()==6,"");
  delete m2;
  //BOOST_LOG(rdInfoLog) << "19" << std::endl;
  m2 = MolOps::removeHs(*m);
  CHECK_INVARIANT(m,"");
  CHECK_INVARIANT(m->getNumAtoms()==6,"");
  delete m;
  delete m2;

  smi = "CC[H]";
  m = SmilesToMol(smi,false,false);
  TEST_ASSERT(m);
  TEST_ASSERT(m->getNumAtoms()==3);
  m2 = MolOps::mergeQueryHs(*m);
  TEST_ASSERT(m2->getNumAtoms()==2);
  TEST_ASSERT(!m->getAtomWithIdx(1)->hasQuery());
  TEST_ASSERT(m2->getAtomWithIdx(1)->hasQuery());
  delete m;
  delete m2;

  // sf.net issue 3415206
  smi = "CO[H]";
  m = SmilesToMol(smi,false,false);
  TEST_ASSERT(m);
  TEST_ASSERT(m->getNumAtoms()==3);
  m2 = MolOps::mergeQueryHs(*m);
  TEST_ASSERT(m2->getNumAtoms()==2);
  sma = SmartsWrite::GetAtomSmarts(static_cast<const QueryAtom *>(m2->getAtomWithIdx(1)));
  //BOOST_LOG(rdInfoLog) << "sma: " << sma<<std::endl;
  TEST_ASSERT(sma=="[#8&!H0]");
  delete m;
  delete m2;

  smi = "CN([H])[H]";
  m = SmilesToMol(smi,false,false);
  TEST_ASSERT(m);
  TEST_ASSERT(m->getNumAtoms()==4);
  m2 = MolOps::mergeQueryHs(*m);
  TEST_ASSERT(m2->getNumAtoms()==2);
  sma = SmartsWrite::GetAtomSmarts(static_cast<const QueryAtom *>(m2->getAtomWithIdx(1)));
  //BOOST_LOG(rdInfoLog) << "sma: " << sma<<std::endl;
  TEST_ASSERT(sma=="[#7&!H0&!H1]");
  delete m;
  delete m2;

  BOOST_LOG(rdInfoLog) << "Finished" << std::endl;
}


void test9()
{
  BOOST_LOG(rdInfoLog) << "-----------------------\n Testing Distance Matrix Operations" << std::endl;
  ROMol *m;
  std::string smi = "CC=C";
  m = SmilesToMol(smi);
  TEST_ASSERT(m);
  TEST_ASSERT(m->getNumAtoms()==3);
  double *dMat;
  dMat = MolOps::getDistanceMat(*m,false,false);
  TEST_ASSERT(dMat);
  TEST_ASSERT(dMat[0]==0.0);
  TEST_ASSERT(dMat[1]==1.0);
  TEST_ASSERT(dMat[2]==2.0);
  TEST_ASSERT(dMat[3]==1.0);
  TEST_ASSERT(dMat[4]==0.0);
  TEST_ASSERT(dMat[5]==1.0);
  TEST_ASSERT(dMat[6]==2.0);
  TEST_ASSERT(dMat[7]==1.0);
  TEST_ASSERT(dMat[8]==0.0);

  dMat = MolOps::getDistanceMat(*m,false,false);
  TEST_ASSERT(dMat);
  TEST_ASSERT(dMat[0]==0.0);
  TEST_ASSERT(dMat[1]==1.0);
  TEST_ASSERT(dMat[2]==2.0);
  TEST_ASSERT(dMat[3]==1.0);
  TEST_ASSERT(dMat[4]==0.0);
  TEST_ASSERT(dMat[5]==1.0);
  TEST_ASSERT(dMat[6]==2.0);
  TEST_ASSERT(dMat[7]==1.0);
  TEST_ASSERT(dMat[8]==0.0);

  // test Issue328:
  dMat = MolOps::getDistanceMat(*m,true,false);
  TEST_ASSERT(dMat);
  TEST_ASSERT(dMat[0]==0.0);
  TEST_ASSERT(dMat[1]==1.0);
  TEST_ASSERT(dMat[2]==1.5);
  TEST_ASSERT(dMat[3]==1.0);
  TEST_ASSERT(dMat[4]==0.0);
  TEST_ASSERT(dMat[5]==0.5);
  TEST_ASSERT(dMat[6]==1.5);
  TEST_ASSERT(dMat[7]==0.5);
  TEST_ASSERT(dMat[8]==0.0);


  dMat = MolOps::getDistanceMat(*m,false,false);
  TEST_ASSERT(dMat);
  TEST_ASSERT(dMat[0]==0.0);
  TEST_ASSERT(dMat[1]==1.0);
  TEST_ASSERT(dMat[2]==2.0);
  TEST_ASSERT(dMat[3]==1.0);
  TEST_ASSERT(dMat[4]==0.0);
  TEST_ASSERT(dMat[5]==1.0);
  TEST_ASSERT(dMat[6]==2.0);
  TEST_ASSERT(dMat[7]==1.0);
  TEST_ASSERT(dMat[8]==0.0);
  
  BOOST_LOG(rdInfoLog) << "Finished" << std::endl;
}

void test10()
{
  BOOST_LOG(rdInfoLog) << "-----------------------\n Testing Atom Ranking" << std::endl;
  ROMol *m;
  std::string smi = "FC(Cl)(Br)C";
  m = SmilesToMol(smi);
  TEST_ASSERT(m);

  UINT_VECT ranks;
  ranks.resize(m->getNumAtoms());
  Chirality::assignAtomCIPRanks(*m,ranks);

  unsigned int cip1,cip2;
  TEST_ASSERT(m->getAtomWithIdx(0)->hasProp(common_properties::_CIPRank));
  m->getAtomWithIdx(0)->getProp(common_properties::_CIPRank,cip1);
  TEST_ASSERT(cip1==ranks[0]);
  TEST_ASSERT(m->getAtomWithIdx(2)->hasProp(common_properties::_CIPRank));
  m->getAtomWithIdx(2)->getProp(common_properties::_CIPRank,cip2);
  TEST_ASSERT(cip2==ranks[2]);
  TEST_ASSERT(cip1<cip2);
  TEST_ASSERT(m->getAtomWithIdx(4)->hasProp(common_properties::_CIPRank));
  m->getAtomWithIdx(4)->getProp(common_properties::_CIPRank,cip2);
  TEST_ASSERT(cip1>cip2);
  m->getAtomWithIdx(2)->getProp(common_properties::_CIPRank,cip1);
  TEST_ASSERT(m->getAtomWithIdx(3)->hasProp(common_properties::_CIPRank));
  m->getAtomWithIdx(3)->getProp(common_properties::_CIPRank,cip2);
  TEST_ASSERT(cip1<cip2);
  
  delete m;
  smi = "FC(Cl)(Br)C(F)(F)F";
  m = SmilesToMol(smi);
  TEST_ASSERT(m);
  ranks.resize(m->getNumAtoms());
  Chirality::assignAtomCIPRanks(*m,ranks);
  for(unsigned int i=0;i<m->getNumAtoms();i++){
    unsigned int cip;
    TEST_ASSERT(m->getAtomWithIdx(i)->hasProp(common_properties::_CIPRank));
    m->getAtomWithIdx(i)->getProp(common_properties::_CIPRank,cip);
  }
  
  BOOST_LOG(rdInfoLog) << "Finished" << std::endl;
}


void test11()
{
  BOOST_LOG(rdInfoLog) << "-----------------------\n Testing CIP chirality" << std::endl;
  ROMol *m;
  std::string cip;
  std::string smi = "F[C@]([C@])(Cl)Br";

  m = SmilesToMol(smi);
  TEST_ASSERT(m);
  MolOps::assignStereochemistry(*m,true);
  // make sure the cleanup worked:
  TEST_ASSERT(m->getAtomWithIdx(2)->getChiralTag()==Atom::CHI_UNSPECIFIED);

  TEST_ASSERT(!(m->getAtomWithIdx(0)->hasProp(common_properties::_CIPCode)));
  TEST_ASSERT(m->getAtomWithIdx(1)->hasProp(common_properties::_CIPCode));
  TEST_ASSERT(!(m->getAtomWithIdx(2)->hasProp(common_properties::_CIPCode)));
  m->getAtomWithIdx(1)->getProp(common_properties::_CIPCode,cip);
  TEST_ASSERT(cip=="R");


  delete m;
  smi = "F[C@H](C)C";
  m = SmilesToMol(smi);
  TEST_ASSERT(m);
  MolOps::assignStereochemistry(*m,true);
  TEST_ASSERT(m->getAtomWithIdx(1)->getChiralTag()==Atom::CHI_UNSPECIFIED);
  TEST_ASSERT(!(m->getAtomWithIdx(0)->hasProp(common_properties::_CIPCode)));
  TEST_ASSERT(!(m->getAtomWithIdx(1)->hasProp(common_properties::_CIPCode)));
  TEST_ASSERT(!(m->getAtomWithIdx(2)->hasProp(common_properties::_CIPCode)));
  // test Issue 194:
  TEST_ASSERT(m->getAtomWithIdx(1)->getNumExplicitHs()==0);


  delete m;
  smi = "F[C@]1CC(Cl)C1";
  m = SmilesToMol(smi);
  TEST_ASSERT(m);
  MolOps::assignStereochemistry(*m,true);
  TEST_ASSERT(m->getAtomWithIdx(1)->getChiralTag()==Atom::CHI_UNSPECIFIED);
  TEST_ASSERT(!(m->getAtomWithIdx(1)->hasProp(common_properties::_CIPCode)));

  delete m;
  smi = "F[C@H]1C(Cl)CC1";
  m = SmilesToMol(smi);
  TEST_ASSERT(m);
  MolOps::assignStereochemistry(*m,true);
  TEST_ASSERT(m->getAtomWithIdx(1)->getChiralTag()!=Atom::CHI_UNSPECIFIED);
  TEST_ASSERT(m->getAtomWithIdx(1)->hasProp(common_properties::_CIPCode));

  delete m;
  smi = "F[C@@](C)(Cl)Br";
  m = SmilesToMol(smi);
  TEST_ASSERT(m);
  MolOps::assignStereochemistry(*m,true);
  TEST_ASSERT(!(m->getAtomWithIdx(0)->hasProp(common_properties::_CIPCode)));
  TEST_ASSERT(m->getAtomWithIdx(1)->hasProp(common_properties::_CIPCode));
  TEST_ASSERT(!(m->getAtomWithIdx(2)->hasProp(common_properties::_CIPCode)));
  m->getAtomWithIdx(1)->getProp(common_properties::_CIPCode,cip);
  TEST_ASSERT(cip=="S");

  delete m;
  smi = "F[C@](Br)(C)Cl";
  m = SmilesToMol(smi);
  TEST_ASSERT(m);
  MolOps::assignStereochemistry(*m,true);
  TEST_ASSERT(m->getAtomWithIdx(1)->hasProp(common_properties::_CIPCode));
  m->getAtomWithIdx(1)->getProp(common_properties::_CIPCode,cip);
  TEST_ASSERT(cip=="R");
  delete m;
  smi = "F[C@](Cl)(Br)C";
  m = SmilesToMol(smi);
  TEST_ASSERT(m);
  MolOps::assignStereochemistry(*m,true);
  TEST_ASSERT(m->getAtomWithIdx(1)->hasProp(common_properties::_CIPCode));
  m->getAtomWithIdx(1)->getProp(common_properties::_CIPCode,cip);
  TEST_ASSERT(cip=="R");

  delete m;
  smi = "FC(F)(F)[C@](Br)(F)C(Cl)(Cl)Cl";
  m = SmilesToMol(smi);
  TEST_ASSERT(m);
  MolOps::assignStereochemistry(*m,true);
  TEST_ASSERT(m->getAtomWithIdx(4)->hasProp(common_properties::_CIPCode));
  m->getAtomWithIdx(4)->getProp(common_properties::_CIPCode,cip);
  TEST_ASSERT(cip=="R");

  delete m;
  smi = "C[C@](C=C)(F)Br";
  m = SmilesToMol(smi);
  TEST_ASSERT(m);
  MolOps::assignStereochemistry(*m,true);
  TEST_ASSERT(m->getAtomWithIdx(1)->hasProp(common_properties::_CIPCode));
  m->getAtomWithIdx(1)->getProp(common_properties::_CIPCode,cip);
  TEST_ASSERT(cip=="S");

  delete m;
  smi = "CC[C@](C=C)(F)Br";
  m = SmilesToMol(smi);
  TEST_ASSERT(m);
  MolOps::assignStereochemistry(*m,true);
  TEST_ASSERT(m->getAtomWithIdx(2)->hasProp(common_properties::_CIPCode));
  m->getAtomWithIdx(2)->getProp(common_properties::_CIPCode,cip);
  TEST_ASSERT(cip=="S");
  delete m;
  std::cerr<<"-------------------------------"<<std::endl;
  smi = "[CH2-][C@](C)(F)Br";
  m = SmilesToMol(smi);
  TEST_ASSERT(m);
  MolOps::assignStereochemistry(*m,true);
  TEST_ASSERT(m->getAtomWithIdx(1)->hasProp(common_properties::_CIPCode));
  m->getAtomWithIdx(1)->getProp(common_properties::_CIPCode,cip);
  TEST_ASSERT(cip=="S");

  delete m;
  smi = "F[C@]([H])(Cl)Br";
  m = SmilesToMol(smi);
  TEST_ASSERT(m);
  MolOps::assignStereochemistry(*m,true);
  TEST_ASSERT(m->getAtomWithIdx(1)->hasProp(common_properties::_CIPCode));
  m->getAtomWithIdx(1)->getProp(common_properties::_CIPCode,cip);
  TEST_ASSERT(cip=="R");

  delete m;
  smi = "[C@H](Cl)(F)Br";
  m = SmilesToMol(smi);
  TEST_ASSERT(m);
  MolOps::assignStereochemistry(*m,true);
  TEST_ASSERT(m->getAtomWithIdx(0)->hasProp(common_properties::_CIPCode));
  m->getAtomWithIdx(0)->getProp(common_properties::_CIPCode,cip);
  TEST_ASSERT(cip=="R");

  delete m;
  smi = "[C@]([H])(Cl)(F)Br";
  m = SmilesToMol(smi);
  TEST_ASSERT(m);
  MolOps::assignStereochemistry(*m,true);
  TEST_ASSERT(m->getAtomWithIdx(0)->hasProp(common_properties::_CIPCode));
  m->getAtomWithIdx(0)->getProp(common_properties::_CIPCode,cip);
  TEST_ASSERT(cip=="R");

  delete m;
  smi = "F[C@H](Cl)Br";
  m = SmilesToMol(smi);
  TEST_ASSERT(m);
  MolOps::assignStereochemistry(*m,true);
  TEST_ASSERT(m->getAtomWithIdx(1)->hasProp(common_properties::_CIPCode));
  m->getAtomWithIdx(1)->getProp(common_properties::_CIPCode,cip);
  TEST_ASSERT(cip=="R");
  
  delete m;
  smi = "CC[C@H](C=C)C";
#ifdef VERBOSE_CANON
  BOOST_LOG(rdDebugLog) << " ----------------- ------------- ----------------" << std::endl;
  BOOST_LOG(rdDebugLog) << "\t>" << smi << std::endl;
#endif
  m = SmilesToMol(smi);
  TEST_ASSERT(m);
  MolOps::assignStereochemistry(*m,true);
  TEST_ASSERT(m->getAtomWithIdx(2)->hasProp(common_properties::_CIPCode));
  m->getAtomWithIdx(2)->getProp(common_properties::_CIPCode,cip);
  TEST_ASSERT(cip=="R");

  delete m;
  smi = "OC[C@H](C=C)C";
#ifdef VERBOSE_CANON
  BOOST_LOG(rdDebugLog) << " ----------------- ------------- ----------------" << std::endl;
  BOOST_LOG(rdDebugLog) << "\t>" << smi << std::endl;
#endif
  m = SmilesToMol(smi);
  TEST_ASSERT(m);
  MolOps::assignStereochemistry(*m,true);
  TEST_ASSERT(m->getAtomWithIdx(2)->hasProp(common_properties::_CIPCode));
  m->getAtomWithIdx(2)->getProp(common_properties::_CIPCode,cip);
  TEST_ASSERT(cip=="S");

  delete m;
  smi = "CC[C@H](C=C)O";
#ifdef VERBOSE_CANON
  BOOST_LOG(rdDebugLog) << " ----------------- ------------- ----------------" << std::endl;
  BOOST_LOG(rdDebugLog) << "\t>" << smi << std::endl;
#endif
  m = SmilesToMol(smi);
  TEST_ASSERT(m);
  MolOps::assignStereochemistry(*m,true);
  TEST_ASSERT(m->getAtomWithIdx(2)->hasProp(common_properties::_CIPCode));
  m->getAtomWithIdx(2)->getProp(common_properties::_CIPCode,cip);
  TEST_ASSERT(cip=="R");

  delete m;
  smi = "OC[C@H](C=C)O";
#ifdef VERBOSE_CANON
  BOOST_LOG(rdDebugLog) << " ----------------- ------------- ----------------" << std::endl;
  BOOST_LOG(rdDebugLog) << "\t>" << smi << std::endl;
#endif
  m = SmilesToMol(smi);
  TEST_ASSERT(m);
  MolOps::assignStereochemistry(*m,true);
  TEST_ASSERT(m->getAtomWithIdx(2)->hasProp(common_properties::_CIPCode));
  m->getAtomWithIdx(2)->getProp(common_properties::_CIPCode,cip);
  TEST_ASSERT(cip=="S");

  delete m;
  smi = "C[C@H]1C[C@H](C=C1)N";
#ifdef VERBOSE_CANON
  BOOST_LOG(rdDebugLog) << " ----------------- ------------- ----------------" << std::endl;
  BOOST_LOG(rdDebugLog) << "\t>" << smi << std::endl;
#endif
  m = SmilesToMol(smi);
  TEST_ASSERT(m);
  MolOps::assignStereochemistry(*m,true);
  TEST_ASSERT(m->getAtomWithIdx(1)->hasProp(common_properties::_CIPCode));
  m->getAtomWithIdx(1)->getProp(common_properties::_CIPCode,cip);
  TEST_ASSERT(cip=="S");
  TEST_ASSERT(m->getAtomWithIdx(3)->hasProp(common_properties::_CIPCode));
  m->getAtomWithIdx(3)->getProp(common_properties::_CIPCode,cip);
  TEST_ASSERT(cip=="R");

  // a couple random molecules from the BBB data set
  delete m;
  smi = "OC[C@H]1C[C@@H](N2C=NC3=C2N=C(N)N=C3NC4CC4)C=C1";
#ifdef VERBOSE_CANON
  BOOST_LOG(rdDebugLog) << " ----------------- ------------- ----------------" << std::endl;
  BOOST_LOG(rdDebugLog) << "\t>" << smi << std::endl;
#endif
  m = SmilesToMol(smi);
  TEST_ASSERT(m);
  MolOps::assignStereochemistry(*m,true);
  TEST_ASSERT(m->getAtomWithIdx(2)->hasProp(common_properties::_CIPCode));
  m->getAtomWithIdx(2)->getProp(common_properties::_CIPCode,cip);
  TEST_ASSERT(cip=="S");
  TEST_ASSERT(m->getAtomWithIdx(4)->hasProp(common_properties::_CIPCode));
  m->getAtomWithIdx(4)->getProp(common_properties::_CIPCode,cip);
  TEST_ASSERT(cip=="R");



  delete m;
  smi = "N[C@H]1O[C@@H](SC1)CO";
#ifdef VERBOSE_CANON
  BOOST_LOG(rdDebugLog) << " ----------------- ------------- ----------------" << std::endl;
  BOOST_LOG(rdDebugLog) << "\t>" << smi << std::endl;
#endif
  m = SmilesToMol(smi);
  TEST_ASSERT(m);
  MolOps::assignStereochemistry(*m,true);
  TEST_ASSERT(m->getAtomWithIdx(1)->hasProp(common_properties::_CIPCode));
  m->getAtomWithIdx(1)->getProp(common_properties::_CIPCode,cip);
  TEST_ASSERT(cip=="S");
  TEST_ASSERT(m->getAtomWithIdx(3)->hasProp(common_properties::_CIPCode));
  m->getAtomWithIdx(3)->getProp(common_properties::_CIPCode,cip);
  TEST_ASSERT(cip=="S");


  delete m;
  smi = "C1(N([C@H]2O[C@H](CO)SC2)C=CC(N)=N1)=O";
#ifdef VERBOSE_CANON
  BOOST_LOG(rdDebugLog) << " ----------------- ------------- ----------------" << std::endl;
  BOOST_LOG(rdDebugLog) << "\t>" << smi << std::endl;
#endif
  m = SmilesToMol(smi);
  TEST_ASSERT(m);
  MolOps::assignStereochemistry(*m,true);
  TEST_ASSERT(m->getAtomWithIdx(2)->hasProp(common_properties::_CIPCode));
  m->getAtomWithIdx(2)->getProp(common_properties::_CIPCode,cip);
  TEST_ASSERT(cip=="S");
  TEST_ASSERT(m->getAtomWithIdx(4)->hasProp(common_properties::_CIPCode));
  m->getAtomWithIdx(4)->getProp(common_properties::_CIPCode,cip);
  TEST_ASSERT(cip=="S");

  // this is Issue 152:
  smi = "C1[C@H](N)C[C@H](C)C=1";
#ifdef VERBOSE_CANON
  BOOST_LOG(rdDebugLog) << " ----------------- ------------- ----------------" << std::endl;
  BOOST_LOG(rdDebugLog) << "\t>" << smi << std::endl;
#endif
  delete m;
  m = SmilesToMol(smi);
  TEST_ASSERT(m);
  MolOps::assignStereochemistry(*m,true);
  TEST_ASSERT(m->getAtomWithIdx(1)->hasProp(common_properties::_CIPCode));
  m->getAtomWithIdx(1)->getProp(common_properties::_CIPCode,cip);
  TEST_ASSERT(cip=="R");
  TEST_ASSERT(m->getAtomWithIdx(4)->hasProp(common_properties::_CIPCode));
  m->getAtomWithIdx(4)->getProp(common_properties::_CIPCode,cip);
  TEST_ASSERT(cip=="S");

  
  // -----------------------------------------------
  // these are related to Issue 397:
  smi = "C(=O)[C@@H](C)N";
#ifdef VERBOSE_CANON
  BOOST_LOG(rdDebugLog) << " ----------------- ------------- ----------------" << std::endl;
  BOOST_LOG(rdDebugLog) << "\t>" << smi << std::endl;
#endif
  delete m;
  m = SmilesToMol(smi);
  TEST_ASSERT(m);
  MolOps::assignStereochemistry(*m,true);
  TEST_ASSERT(m->getAtomWithIdx(2)->hasProp(common_properties::_CIPCode));
  m->getAtomWithIdx(2)->getProp(common_properties::_CIPCode,cip);
  TEST_ASSERT(cip=="R");

  smi = "C(=O)[C@@H](CO)N";
#ifdef VERBOSE_CANON
  BOOST_LOG(rdDebugLog) << " ----------------- ------------- ----------------" << std::endl;
  BOOST_LOG(rdDebugLog) << "\t>" << smi << std::endl;
#endif
  delete m;
  m = SmilesToMol(smi);
  TEST_ASSERT(m);
  MolOps::assignStereochemistry(*m,true);
  TEST_ASSERT(m->getAtomWithIdx(2)->hasProp(common_properties::_CIPCode));
  m->getAtomWithIdx(2)->getProp(common_properties::_CIPCode,cip);
  TEST_ASSERT(cip=="R");

  smi = "C(O)[C@@H](C)N";
#ifdef VERBOSE_CANON
  BOOST_LOG(rdDebugLog) << " ----------------- ------------- ----------------" << std::endl;
  BOOST_LOG(rdDebugLog) << "\t>" << smi << std::endl;
#endif
  delete m;
  m = SmilesToMol(smi);
  TEST_ASSERT(m);
  MolOps::assignStereochemistry(*m,true);
  TEST_ASSERT(m->getAtomWithIdx(2)->hasProp(common_properties::_CIPCode));
  m->getAtomWithIdx(2)->getProp(common_properties::_CIPCode,cip);
  TEST_ASSERT(cip=="R");
  // -----------------------------------------------


  // NOTE: This test gives correct results according to the current
  // CIP ranking procedure, but the results are actually incorrect.
  // This arises because of the inclusion of hybridization in the
  // chiral atom invariants
  // (see the note in Chirality.cpp:buildCIPInvariants())
  smi = "[H][C@@](O)(C=C)C(C)CC";
#ifdef VERBOSE_CANON
  BOOST_LOG(rdDebugLog) << " ----------------- ------------- ----------------" << std::endl;
  BOOST_LOG(rdDebugLog) << "\t>" << smi << std::endl;
#endif
  delete m;
  m = SmilesToMol(smi);
  TEST_ASSERT(m);
  MolOps::assignStereochemistry(*m,true);
  TEST_ASSERT(m->getAtomWithIdx(0)->hasProp(common_properties::_CIPCode));
  m->getAtomWithIdx(0)->getProp(common_properties::_CIPCode,cip);
  TEST_ASSERT(cip=="S");

  smi = "[H][C@@](O)(C=C)C(C)CO";
#ifdef VERBOSE_CANON
  BOOST_LOG(rdDebugLog) << " ----------------- ------------- ----------------" << std::endl;
  BOOST_LOG(rdDebugLog) << "\t>" << smi << std::endl;
#endif
  delete m;
  m = SmilesToMol(smi);
  TEST_ASSERT(m);
  MolOps::assignStereochemistry(*m,true);
  TEST_ASSERT(m->getAtomWithIdx(0)->hasProp(common_properties::_CIPCode));
  m->getAtomWithIdx(0)->getProp(common_properties::_CIPCode,cip);
  TEST_ASSERT(cip=="R");

  smi = "[H][C@@]12C[C@@](NC1)(OC2)[H]";
#ifdef VERBOSE_CANON
  BOOST_LOG(rdDebugLog) << " ----------------- ------------- ----------------" << std::endl;
  BOOST_LOG(rdDebugLog) << "\t>" << smi << std::endl;
#endif
  delete m;
  m = SmilesToMol(smi);
  TEST_ASSERT(m);
  MolOps::assignStereochemistry(*m,true);
  TEST_ASSERT(m->getAtomWithIdx(0)->hasProp(common_properties::_CIPCode));
  m->getAtomWithIdx(0)->getProp(common_properties::_CIPCode,cip);
  TEST_ASSERT(cip=="R");
  TEST_ASSERT(m->getAtomWithIdx(2)->hasProp(common_properties::_CIPCode));
  m->getAtomWithIdx(2)->getProp(common_properties::_CIPCode,cip);
  TEST_ASSERT(cip=="S");

  smi = "[H][C@@]12C[C@@](C=C1)(CC2)[H]";
#ifdef VERBOSE_CANON
  BOOST_LOG(rdDebugLog) << " ----------------- ------------- ----------------" << std::endl;
  BOOST_LOG(rdDebugLog) << "\t>" << smi << std::endl;
#endif
  delete m;
  m = SmilesToMol(smi);
  TEST_ASSERT(m);
  MolOps::assignStereochemistry(*m,true);
  TEST_ASSERT(m->getAtomWithIdx(0)->hasProp(common_properties::_CIPCode));
  m->getAtomWithIdx(0)->getProp(common_properties::_CIPCode,cip);
  TEST_ASSERT(cip=="R");
  TEST_ASSERT(m->getAtomWithIdx(2)->hasProp(common_properties::_CIPCode));
  m->getAtomWithIdx(2)->getProp(common_properties::_CIPCode,cip);
  TEST_ASSERT(cip=="S");

  smi = "[H][C@@]12O[C@@](CC1)(C3C2C(NC3=O)=O)[H]";
#ifdef VERBOSE_CANON
  BOOST_LOG(rdDebugLog) << " ----------------- ------------- ----------------" << std::endl;
  BOOST_LOG(rdDebugLog) << "\t>" << smi << std::endl;
#endif
  delete m;
  m = SmilesToMol(smi);
  TEST_ASSERT(m);
  MolOps::assignStereochemistry(*m,true);
  TEST_ASSERT(m->getAtomWithIdx(0)->hasProp(common_properties::_CIPCode));
  m->getAtomWithIdx(0)->getProp(common_properties::_CIPCode,cip);
  TEST_ASSERT(cip=="R");
  TEST_ASSERT(m->getAtomWithIdx(2)->hasProp(common_properties::_CIPCode));
  m->getAtomWithIdx(2)->getProp(common_properties::_CIPCode,cip);
  TEST_ASSERT(cip=="S");

  smi = "[H][C@@]12O[C@@](C=C1)(C3C2C(NC3=O)=O)[H]";
#ifdef VERBOSE_CANON
  BOOST_LOG(rdDebugLog) << " ----------------- ------------- ----------------" << std::endl;
  BOOST_LOG(rdDebugLog) << "\t>" << smi << std::endl;
#endif
  delete m;
  m = SmilesToMol(smi);
  TEST_ASSERT(m);
  MolOps::assignStereochemistry(*m,true);
  TEST_ASSERT(m->getAtomWithIdx(0)->hasProp(common_properties::_CIPCode));
  m->getAtomWithIdx(0)->getProp(common_properties::_CIPCode,cip);
  TEST_ASSERT(cip=="R");
  TEST_ASSERT(m->getAtomWithIdx(2)->hasProp(common_properties::_CIPCode));
  m->getAtomWithIdx(2)->getProp(common_properties::_CIPCode,cip);
  TEST_ASSERT(cip=="S");


  // -----------------------------------------------

  
  BOOST_LOG(rdInfoLog) << "Finished" << std::endl;
}


void test12()
{
  BOOST_LOG(rdInfoLog) << "-----------------------\n Testing double bond stereochemistry" << std::endl;
  ROMol *m;
  RWMol *m2;
  std::string smi = "F\\C=C/Cl";
  std::string refSmi;

  m = SmilesToMol(smi);
  TEST_ASSERT(m);
  TEST_ASSERT(m->getBondWithIdx(0)->getStereo() == Bond::STEREONONE);
  TEST_ASSERT(m->getBondWithIdx(1)->getStereo() == Bond::STEREOZ);
  TEST_ASSERT(m->getBondWithIdx(2)->getStereo() == Bond::STEREONONE);

  delete m;
  smi = "F/C=CCl";
  m = SmilesToMol(smi);
  TEST_ASSERT(m);
  TEST_ASSERT(m->getBondWithIdx(1)->getStereo() == Bond::STEREONONE);

  delete m;
  smi = "F/C=C/Cl";
  m = SmilesToMol(smi);
  TEST_ASSERT(m);
  TEST_ASSERT(m->getBondWithIdx(1)->getStereo()==Bond::STEREOE);

  delete m;
  smi = "F/C=C(/Br)Cl";
  m = SmilesToMol(smi);
  TEST_ASSERT(m);
  TEST_ASSERT(m->getBondWithIdx(1)->getStereo()==Bond::STEREOE);


  delete m;
  smi = "F/C=C(/Cl)Br";
  m = SmilesToMol(smi);
  TEST_ASSERT(m);
  TEST_ASSERT(m->getBondWithIdx(1)->getStereo()==Bond::STEREOZ);


  delete m;
  smi = "F/C(Br)=C/Cl";
  m = SmilesToMol(smi);
  TEST_ASSERT(m);
  TEST_ASSERT(m->getBondWithIdx(2)->getStereo()==Bond::STEREOZ);

  delete m;
  smi = "F/C=C(/Cl)Cl";
  m = SmilesToMol(smi);
  TEST_ASSERT(m);
  TEST_ASSERT(m->getBondWithIdx(1)->getStereo() == Bond::STEREONONE);

  // build a molecule from scratch to test problems
  // around Issue 180. The molecule corresponds to SMILES
  // F/C=C(/Br)C
  delete m;
  m2 = new RWMol();
  m2->addAtom(new Atom(9),true,true);
  m2->addAtom(new Atom(6),true,true);
  m2->addAtom(new Atom(6),true,true);
  m2->addAtom(new Atom(35),true,true);
  m2->addAtom(new Atom(6),true,true);
  m2->addBond(0,1,Bond::SINGLE);
  m2->addBond(1,2,Bond::DOUBLE);
  m2->addBond(2,3,Bond::SINGLE);
  m2->addBond(2,4,Bond::SINGLE);
  m2->getBondWithIdx(0)->setBondDir(Bond::ENDUPRIGHT);
  m2->getBondWithIdx(2)->setBondDir(Bond::ENDUPRIGHT);
  m2->getBondWithIdx(3)->setBondDir(Bond::ENDDOWNRIGHT);
  MolOps::sanitizeMol(*m2);
  MolOps::assignStereochemistry(*m2);
  TEST_ASSERT(m2->getBondWithIdx(1)->getStereo()==Bond::STEREOE);


  m2->getBondWithIdx(0)->setBondDir(Bond::ENDDOWNRIGHT);
  MolOps::assignStereochemistry(*m2,true,true);
  TEST_ASSERT(m2->getBondWithIdx(1)->getStereo()==Bond::STEREOZ);

  delete m2;
  m2 = new RWMol();
  m2->addAtom(new Atom(9),true,true);
  m2->addAtom(new Atom(6),true,true);
  m2->addAtom(new Atom(6),true,true);
  m2->addAtom(new Atom(35),true,true);
  m2->addAtom(new Atom(6),true,true);
  m2->addBond(1,0,Bond::SINGLE);
  m2->addBond(1,2,Bond::DOUBLE);
  m2->addBond(2,3,Bond::SINGLE);
  m2->addBond(2,4,Bond::SINGLE);
  m2->getBondWithIdx(0)->setBondDir(Bond::ENDUPRIGHT);
  m2->getBondWithIdx(2)->setBondDir(Bond::ENDUPRIGHT);
  m2->getBondWithIdx(3)->setBondDir(Bond::ENDDOWNRIGHT);
  MolOps::sanitizeMol(*m2);
  MolOps::assignStereochemistry(*m2);
  TEST_ASSERT(m2->getBondWithIdx(1)->getStereo()==Bond::STEREOZ);

  m2->getBondWithIdx(0)->setBondDir(Bond::ENDDOWNRIGHT);
  MolOps::assignStereochemistry(*m2,true,true);
  TEST_ASSERT(m2->getBondWithIdx(1)->getStereo()==Bond::STEREOE);


  // ----------------------
  // test Issue 174:
  delete m2;
  smi = "O\\N=C\\C=N/O";
  m2 = SmilesToMol(smi);
  TEST_ASSERT(m2);
  TEST_ASSERT(m2->getBondWithIdx(1)->getStereo()==Bond::STEREOE);
  TEST_ASSERT(m2->getBondWithIdx(3)->getStereo()==Bond::STEREOZ);
  refSmi = MolToSmiles(*m2,1);
  m = SmilesToMol(refSmi);
  TEST_ASSERT(m);
  smi = MolToSmiles(*m,1);
  TEST_ASSERT(refSmi==smi);

  delete m;
  delete m2;

  BOOST_LOG(rdInfoLog) << "Finished" << std::endl;
}


void testIssue183()
{
  // ----------------------
  // test "unsetting" of redundant bond directions:

  BOOST_LOG(rdInfoLog) << "-----------------------\n Testing Issue 183\n" << std::endl;
  RWMol *m,*m2;
  std::string smi;
  std::string refSmi;

  smi = "Cl\\C(C)=C(\\C(F)=C(/F)C)/C(C)=C(\\F)C";
  m2 = SmilesToMol(smi);
  TEST_ASSERT(m2);
  TEST_ASSERT(m2->getBondWithIdx(2)->getStereo()==Bond::STEREOE);
  TEST_ASSERT(m2->getBondWithIdx(5)->getStereo()==Bond::STEREOE);
  TEST_ASSERT(m2->getBondWithIdx(10)->getStereo()==Bond::STEREOZ);

  m2->debugMol(std::cerr);  
  refSmi = MolToSmiles(*m2,1);
  BOOST_LOG(rdInfoLog) << "ref: " << refSmi << std::endl;
  m = SmilesToMol(refSmi);
  TEST_ASSERT(m);
  smi = MolToSmiles(*m,1);
  BOOST_LOG(rdInfoLog) << "smi: " << smi << std::endl;
  TEST_ASSERT(refSmi==smi);

  int nEs=0,nZs=0,nDbl=0;
  for(RWMol::BondIterator bondIt=m->beginBonds();
      bondIt!=m->endBonds();
      bondIt++){
    if((*bondIt)->getBondType()==Bond::DOUBLE){
      nDbl++;
      if((*bondIt)->getStereo()==Bond::STEREOE) nEs++;
      else if((*bondIt)->getStereo()==Bond::STEREOZ) nZs++;
    }
  }
  //BOOST_LOG(rdInfoLog) << ">> " << nDbl << " " << nEs << " " << nZs << std::endl;
  TEST_ASSERT(nDbl==3);
  TEST_ASSERT(nEs==2);
  TEST_ASSERT(nZs==1);
  delete m;
  delete m2;
  BOOST_LOG(rdInfoLog) << "Finished" << std::endl;
}


void testIssue188()
{
  BOOST_LOG(rdInfoLog) << "-----------------------\n Testing Issue 188: bad CIP rankings" << std::endl;
  ROMol *m;
  std::string smi;
  unsigned int cip1,cip2,cip3;

  smi = "OC[C@H](C=C)C";
  m = SmilesToMol(smi);
  UINT_VECT ranks;
  ranks.resize(m->getNumAtoms());
  Chirality::assignAtomCIPRanks(*m,ranks);
  TEST_ASSERT(m);
  TEST_ASSERT(m->getAtomWithIdx(1)->hasProp(common_properties::_CIPRank));
  m->getAtomWithIdx(1)->getProp(common_properties::_CIPRank,cip1);
  TEST_ASSERT(m->getAtomWithIdx(3)->hasProp(common_properties::_CIPRank));
  m->getAtomWithIdx(3)->getProp(common_properties::_CIPRank,cip2);
  TEST_ASSERT(cip1>cip2);
  TEST_ASSERT(m->getAtomWithIdx(5)->hasProp(common_properties::_CIPRank));
  m->getAtomWithIdx(5)->getProp(common_properties::_CIPRank,cip3);
  TEST_ASSERT(cip1>cip3);
  TEST_ASSERT(cip2>cip3);

  delete m;
  smi = "CC(=N\\N)/C=N/N";
  m = SmilesToMol(smi);
  TEST_ASSERT(m);
  ranks.resize(m->getNumAtoms());
  Chirality::assignAtomCIPRanks(*m,ranks);
  TEST_ASSERT(m->getAtomWithIdx(0)->hasProp(common_properties::_CIPRank));
  m->getAtomWithIdx(0)->getProp(common_properties::_CIPRank,cip1);
  TEST_ASSERT(m->getAtomWithIdx(1)->hasProp(common_properties::_CIPRank));
  m->getAtomWithIdx(1)->getProp(common_properties::_CIPRank,cip2);
  TEST_ASSERT(cip2>cip1);
  TEST_ASSERT(m->getAtomWithIdx(4)->hasProp(common_properties::_CIPRank));
  m->getAtomWithIdx(4)->getProp(common_properties::_CIPRank,cip3);
  TEST_ASSERT(cip3>cip1);
  TEST_ASSERT(cip2>cip3);
  delete m;
  BOOST_LOG(rdInfoLog) << "Finished" << std::endl;
}



void testIssue189()
{
  BOOST_LOG(rdInfoLog) << "-----------------------\n Testing Issue 189: BondDirs not getting properly cleared." << std::endl;
  ROMol *m;
  std::string smi,refSmi;
  int count;

  smi = "C(=S)/N=c(/n1C)scc1";
  m = SmilesToMol(smi);
  TEST_ASSERT(m);

  TEST_ASSERT(m->getBondWithIdx(2)->getBondType()==Bond::DOUBLE);
  TEST_ASSERT(m->getBondWithIdx(2)->getStereo()==Bond::STEREOZ);

  count = 0;
  for(unsigned int i=0;i<m->getNumBonds();i++){
    if(m->getBondWithIdx(i)->getBondDir()!=Bond::NONE){
      count++;
    }
  }
  TEST_ASSERT(count==2);

  refSmi = MolToSmiles(*m,1);
  count = 0;
  for(unsigned int i=0;i<m->getNumBonds();i++){
    if(m->getBondWithIdx(i)->getBondDir()!=Bond::NONE){
      count++;
    }
  }
  TEST_ASSERT(count==2);

  delete m;
  m = SmilesToMol(refSmi);
  TEST_ASSERT(m);
  count = 0;
  for(unsigned int i=0;i<m->getNumBonds();i++){
    if(m->getBondWithIdx(i)->getBondDir()!=Bond::NONE){
      count++;
    }
  }
  TEST_ASSERT(count==2);
  smi = MolToSmiles(*m,1);
  count = 0;
  for(unsigned int i=0;i<m->getNumBonds();i++){
    if(m->getBondWithIdx(i)->getBondDir()!=Bond::NONE){
      count++;
    }
  }
  TEST_ASSERT(count==2);
  TEST_ASSERT(smi==refSmi);

  
  delete m;
  BOOST_LOG(rdInfoLog) << "Finished" << std::endl;
}

void testIssue190()
{
  BOOST_LOG(rdInfoLog) << "-----------------------\n Testing Issue 190: BondDirs incorrectly cleared." << std::endl;
  ROMol *m;
  std::string smi,refSmi;
  int count;

  smi ="O\\N=C\\NC(\\C)=N/OC";
  m = SmilesToMol(smi);
  TEST_ASSERT(m);
  TEST_ASSERT(m->getBondWithIdx(1)->getBondType() == Bond::DOUBLE);
  TEST_ASSERT(m->getBondWithIdx(1)->getStereo() == Bond::STEREOE);
  TEST_ASSERT(m->getBondWithIdx(5)->getBondType() == Bond::DOUBLE);
  TEST_ASSERT(m->getBondWithIdx(5)->getStereo() == Bond::STEREOZ);
  refSmi = MolToSmiles(*m,1);

  count = 0;
  for(unsigned int i=0;i<m->getNumBonds();i++){
    if(m->getBondWithIdx(i)->getBondDir()!=Bond::NONE){
      count++;
    }
  }
  TEST_ASSERT(count==4);

  delete m;
  m = SmilesToMol(refSmi);
  TEST_ASSERT(m);
  count = 0;
  for(unsigned int i=0;i<m->getNumBonds();i++){
    if(m->getBondWithIdx(i)->getBondDir()!=Bond::NONE){
      count++;
    }
  }
  TEST_ASSERT(count==4);
  smi = MolToSmiles(*m,1);
  count = 0;
  for(unsigned int i=0;i<m->getNumBonds();i++){
    if(m->getBondWithIdx(i)->getBondDir()!=Bond::NONE){
      count++;
    }
  }
  TEST_ASSERT(count==4);
  TEST_ASSERT(smi==refSmi);



  delete m;
  smi ="O\\N=C\\CC(\\C)=N/OC";
  m = SmilesToMol(smi);
  TEST_ASSERT(m);
  TEST_ASSERT(m->getBondWithIdx(1)->getBondType() == Bond::DOUBLE);
  TEST_ASSERT(m->getBondWithIdx(1)->getStereo() == Bond::STEREOE);
  TEST_ASSERT(m->getBondWithIdx(5)->getBondType() == Bond::DOUBLE);
  TEST_ASSERT(m->getBondWithIdx(5)->getStereo() == Bond::STEREOZ);
  refSmi = MolToSmiles(*m,1);

  count = 0;
  for(unsigned int i=0;i<m->getNumBonds();i++){
    if(m->getBondWithIdx(i)->getBondDir()!=Bond::NONE){
      count++;
    }
  }
  TEST_ASSERT(count==4);
  delete m;
  m = SmilesToMol(refSmi);
  TEST_ASSERT(m);
  count = 0;
  for(unsigned int i=0;i<m->getNumBonds();i++){
    if(m->getBondWithIdx(i)->getBondDir()!=Bond::NONE){
      count++;
    }
  }
  TEST_ASSERT(count==4);
  smi = MolToSmiles(*m,1);
  count = 0;
  for(unsigned int i=0;i<m->getNumBonds();i++){
    if(m->getBondWithIdx(i)->getBondDir()!=Bond::NONE){
      count++;
    }
  }
  TEST_ASSERT(count==4);
  TEST_ASSERT(smi==refSmi);



  delete m;
  smi ="O\\N=C\\C(=O)C(\\C)=N/OC";
  m = SmilesToMol(smi);
  TEST_ASSERT(m);
  TEST_ASSERT(m->getBondWithIdx(1)->getBondType() == Bond::DOUBLE);
  TEST_ASSERT(m->getBondWithIdx(1)->getStereo() == Bond::STEREOE);
  TEST_ASSERT(m->getBondWithIdx(6)->getBondType() == Bond::DOUBLE);
  TEST_ASSERT(m->getBondWithIdx(6)->getStereo() == Bond::STEREOZ);
  refSmi = MolToSmiles(*m,1);

  count = 0;
  for(unsigned int i=0;i<m->getNumBonds();i++){
    if(m->getBondWithIdx(i)->getBondDir()!=Bond::NONE){
      count++;
    }
  }
  TEST_ASSERT(count==4);
  delete m;
  m = SmilesToMol(refSmi);
  TEST_ASSERT(m);
  count = 0;
  for(unsigned int i=0;i<m->getNumBonds();i++){
    if(m->getBondWithIdx(i)->getBondDir()!=Bond::NONE){
      count++;
    }
  }
  TEST_ASSERT(count==4);
  smi = MolToSmiles(*m,1);
  count = 0;
  for(unsigned int i=0;i<m->getNumBonds();i++){
    if(m->getBondWithIdx(i)->getBondDir()!=Bond::NONE){
      count++;
    }
  }
  TEST_ASSERT(count==4);
  TEST_ASSERT(smi==refSmi);

  
  delete m;
  BOOST_LOG(rdInfoLog) << "Finished" << std::endl;
}

void testShortestPath() {
  BOOST_LOG(rdInfoLog) << "-----------------------\n Testing shortest path code. This should finish very quickly." << std::endl;
  {
    std::string smi ="CC(OC1C(CCCC3)C3C(CCCC2)C2C1OC(C)=O)=O";
    ROMol *m = SmilesToMol(smi);

    INT_LIST path = MolOps::getShortestPath(*m, 1, 20);
    CHECK_INVARIANT(path.size() == 7, "");
    INT_LIST_CI pi = path.begin();
    CHECK_INVARIANT((*pi) == 1, ""); pi++;
    CHECK_INVARIANT((*pi) == 2, ""); pi++;
    CHECK_INVARIANT((*pi) == 3, ""); pi++;
    CHECK_INVARIANT((*pi) == 16, ""); pi++;
    CHECK_INVARIANT((*pi) == 17, ""); pi++;
    CHECK_INVARIANT((*pi) == 18, ""); pi++;
    CHECK_INVARIANT((*pi) == 20, ""); pi++;
    delete m;
  }
  {
    // issue 2219400
    std::string smi ="CC.C";
    ROMol *m = SmilesToMol(smi);

    INT_LIST path = MolOps::getShortestPath(*m, 0, 1);
    std::cerr<<"path: "<<path.size()<<std::endl;
    CHECK_INVARIANT(path.size() == 2, "");
    INT_LIST_CI pi = path.begin();
    CHECK_INVARIANT((*pi) == 0, ""); pi++;
    CHECK_INVARIANT((*pi) == 1, "");

    path = MolOps::getShortestPath(*m, 1, 2);
    CHECK_INVARIANT(path.size() == 0, "");

    path = MolOps::getShortestPath(*m, 0, 2);
    CHECK_INVARIANT(path.size() == 0, "");
    delete m;
  }
  BOOST_LOG(rdInfoLog) << "Finished" << std::endl;
}


void testIssue210()
{
  BOOST_LOG(rdInfoLog) << "-----------------------\n Testing Issue 210" << std::endl;
  ROMol *m,*m2;

  std::string smi = "C1CC1";
  m = SmilesToMol(smi);
  TEST_ASSERT(m);
  TEST_ASSERT(m->getNumAtoms()==3);
  TEST_ASSERT(m->getRingInfo()->isInitialized());

  m2 = MolOps::addHs(*m);
  TEST_ASSERT(m2->getNumAtoms()==9);
  TEST_ASSERT(m2->getRingInfo()->isInitialized());

  BOOST_LOG(rdInfoLog) << "Finished" << std::endl;
  delete m;
  delete m2;
}


void testIssue211()
{
  BOOST_LOG(rdInfoLog) << "-----------------------\n Testing Issue 211" << std::endl;
  ROMol *m;

  std::string smi = "P(c1ccccc1)(c1ccccc1)c1ccccc1";
  m = SmilesToMol(smi);
  TEST_ASSERT(m);
  TEST_ASSERT(m->getNumAtoms()==19);

  const Atom *at=m->getAtomWithIdx(0);
  TEST_ASSERT(at->getHybridization()==Atom::SP3);

  BOOST_LOG(rdInfoLog) << "Finished" << std::endl;
}

void testIssue212()
{
  BOOST_LOG(rdInfoLog) << "-----------------------\n Testing Issue 212" << std::endl;
  ROMol *m,*m2;
  std::string smi,mb;
  smi = "C";
  m = SmilesToMol(smi);
  TEST_ASSERT(m);
  TEST_ASSERT(m->getNumAtoms()==1);
  Conformer *conf = new Conformer(1);
  m->addConformer(conf);
  conf->setAtomPos(0,RDGeom::Point3D(0,0,0));
  m2 = MolOps::addHs(*m,false,true);
  TEST_ASSERT(m2->getNumAtoms()==5);

  try{
    mb = MolToMolBlock(*m2);
  } catch (...) {
    TEST_ASSERT(0); //,"MolToMolBlock() failed");
  }

  delete m;
  delete m2;
  BOOST_LOG(rdInfoLog) << "Finished" << std::endl;
}

void testAddHsCoords()
{
  BOOST_LOG(rdInfoLog) << "-----------------------\n Testing AddHs with coordinates" << std::endl;
  ROMol *m,*m2;
  RDGeom::Point3D v;
  double bondLength = PeriodicTable::getTable()->getRb0(1) +
    PeriodicTable::getTable()->getRb0(6);
  double tetDist=2.*sin((109.471/2.)*M_PI/180)*bondLength;
  double sp2Dist=2.*sin(60.*M_PI/180)*bondLength;

  std::string smi;

  smi = "C";
  m = SmilesToMol(smi);
  TEST_ASSERT(m);
  TEST_ASSERT(m->getNumAtoms()==1);
  Conformer *conf = new Conformer(1);
  m->addConformer(conf);
  conf->setAtomPos(0,RDGeom::Point3D(0,0,0));

  m2 = MolOps::addHs(*m,false,true);
  const Conformer *conf2 = &(m2->getConformer());
  TEST_ASSERT(m2->getNumAtoms()==5);
  TEST_ASSERT(feq((conf2->getAtomPos(0) - conf2->getAtomPos(1)).length(),
                  bondLength));
  TEST_ASSERT(feq((conf2->getAtomPos(0) - conf2->getAtomPos(2)).length(),
                  bondLength));
  TEST_ASSERT(feq((conf2->getAtomPos(0) - conf2->getAtomPos(3)).length(),
                  bondLength));
  TEST_ASSERT(feq((conf2->getAtomPos(0) - conf2->getAtomPos(4)).length(),
                  bondLength));
  TEST_ASSERT(feq((conf2->getAtomPos(1) - conf2->getAtomPos(2)).length(),
                  tetDist));
  TEST_ASSERT(feq((conf2->getAtomPos(1) - conf2->getAtomPos(3)).length(),
                  tetDist));
  TEST_ASSERT(feq((conf2->getAtomPos(1) - conf2->getAtomPos(4)).length(),
                  tetDist));
  TEST_ASSERT(feq((conf2->getAtomPos(2) - conf2->getAtomPos(3)).length(),
                  tetDist));
  TEST_ASSERT(feq((conf2->getAtomPos(2) - conf2->getAtomPos(4)).length(),
                  tetDist));
  TEST_ASSERT(feq((conf2->getAtomPos(3) - conf2->getAtomPos(4)).length(),
                  tetDist));          
  delete m;
  delete m2;
  
  smi = "CC";
  m = SmilesToMol(smi);
  TEST_ASSERT(m);
  TEST_ASSERT(m->getNumAtoms()==2);
  conf = new Conformer(2);
  m->addConformer(conf);
  conf->setAtomPos(0,RDGeom::Point3D(0,0,0));
  conf->setAtomPos(1,RDGeom::Point3D(1.54,0,0));

  m2 = MolOps::addHs(*m,false,true);
  conf2 = &(m2->getConformer());
  TEST_ASSERT(m2->getNumAtoms()==8);
  TEST_ASSERT(feq((conf2->getAtomPos(0) - conf2->getAtomPos(2)).length(),
                  bondLength));
  TEST_ASSERT(feq((conf2->getAtomPos(0) - conf2->getAtomPos(3)).length(),
                  bondLength));
  TEST_ASSERT(feq((conf2->getAtomPos(0) - conf2->getAtomPos(4)).length(),
                  bondLength));
  TEST_ASSERT(feq((conf2->getAtomPos(2) - conf2->getAtomPos(3)).length(),
                  tetDist));
  TEST_ASSERT(feq((conf2->getAtomPos(2) - conf2->getAtomPos(4)).length(),
                  tetDist));
  TEST_ASSERT(feq((conf2->getAtomPos(3) - conf2->getAtomPos(4)).length(),
                  tetDist));
  TEST_ASSERT(feq((conf2->getAtomPos(1) - conf2->getAtomPos(5)).length(),
                  bondLength));
  TEST_ASSERT(feq((conf2->getAtomPos(1) - conf2->getAtomPos(6)).length(),
                  bondLength));
  TEST_ASSERT(feq((conf2->getAtomPos(1) - conf2->getAtomPos(7)).length(),
                  bondLength));
  TEST_ASSERT(feq((conf2->getAtomPos(5) - conf2->getAtomPos(6)).length(),
                  tetDist));
  TEST_ASSERT(feq((conf2->getAtomPos(5) - conf2->getAtomPos(7)).length(),
                  tetDist));
  TEST_ASSERT(feq((conf2->getAtomPos(6) - conf2->getAtomPos(7)).length(),
                  tetDist));

  delete m;
  delete m2;
  
  smi = "C=C";
  m = SmilesToMol(smi);
  TEST_ASSERT(m);
  TEST_ASSERT(m->getNumAtoms()==2);
  conf = new Conformer(2);
  m->addConformer(conf);
  conf->setAtomPos(0,RDGeom::Point3D(0,0,0));
  conf->setAtomPos(1,RDGeom::Point3D(1.3,0,0));

  m2 = MolOps::addHs(*m,false,true);
  
  conf2 = &(m2->getConformer());
  
  TEST_ASSERT(m2->getNumAtoms()==6);
  
  TEST_ASSERT(feq((conf2->getAtomPos(0) - conf2->getAtomPos(2)).length(),
                  bondLength));
  TEST_ASSERT(feq((conf2->getAtomPos(0) - conf2->getAtomPos(3)).length(),
                  bondLength));
  TEST_ASSERT(feq((conf2->getAtomPos(1) - conf2->getAtomPos(4)).length(),
                  bondLength));
  TEST_ASSERT(feq((conf2->getAtomPos(1) - conf2->getAtomPos(5)).length(),
                  bondLength));
  TEST_ASSERT(feq((conf2->getAtomPos(2) - conf2->getAtomPos(3)).length(),
                  sp2Dist));
  TEST_ASSERT(feq((conf2->getAtomPos(4) - conf2->getAtomPos(5)).length(),
                  sp2Dist));
  delete m;
  delete m2;
  
  smi = "C#C";
  m = SmilesToMol(smi);
  TEST_ASSERT(m);
  TEST_ASSERT(m->getNumAtoms()==2);
  conf = new Conformer(2);
  m->addConformer(conf);
  conf->setAtomPos(0,RDGeom::Point3D(0,0,0));
  conf->setAtomPos(1,RDGeom::Point3D(1.2,0,0));

  m2 = MolOps::addHs(*m,false,true);
  conf2 = &(m2->getConformer());
  TEST_ASSERT(m2->getNumAtoms()==4);
  TEST_ASSERT(feq((conf2->getAtomPos(0) - conf2->getAtomPos(2)).length(),
                  bondLength));
  TEST_ASSERT(feq((conf2->getAtomPos(1) - conf2->getAtomPos(3)).length(),
                  bondLength));
  TEST_ASSERT(feq((conf2->getAtomPos(0) - conf2->getAtomPos(3)).length(),
                  bondLength+1.2));
  TEST_ASSERT(feq((conf2->getAtomPos(1) - conf2->getAtomPos(2)).length(),
                  bondLength+1.2));

  delete m;
  delete m2;

  BOOST_LOG(rdInfoLog) << "Finished" << std::endl;
}

void testSanitOps()
{
  BOOST_LOG(rdInfoLog) << "-----------------------\n Sanitization special cases" << std::endl;
  ROMol *m;
  std::string smi,pathName;

  smi = "CN(=O)=O";
  m = SmilesToMol(smi);
  TEST_ASSERT(m);
  TEST_ASSERT(m->getNumAtoms()==4);
  TEST_ASSERT(m->getAtomWithIdx(1)->getFormalCharge()==1);
  delete m;

  smi = "C[N+](=O)[O-]";
  m = SmilesToMol(smi);
  TEST_ASSERT(m);
  TEST_ASSERT(m->getNumAtoms()==4);
  TEST_ASSERT(m->getAtomWithIdx(1)->getFormalCharge()==1);
  delete m;

  smi = "Cl(=O)(=O)(=O)[O-]";
  m = SmilesToMol(smi);
  TEST_ASSERT(m);
  TEST_ASSERT(m->getNumAtoms()==5);
  TEST_ASSERT(m->getAtomWithIdx(0)->getFormalCharge()==3);
  delete m;

  pathName=getenv("RDBASE");
  pathName += "/Code/GraphMol/test_data/";
  m = MolFileToMol(pathName+"perchlorate1.mol");
  TEST_ASSERT(m);
  TEST_ASSERT(m->getNumAtoms()==51);
  TEST_ASSERT(m->getAtomWithIdx(7)->getFormalCharge()==3);
  delete m;

  smi = "CN=N#N";
  m = SmilesToMol(smi);
  TEST_ASSERT(m);
  TEST_ASSERT(m->getNumAtoms()==4);
  TEST_ASSERT(m->getAtomWithIdx(1)->getFormalCharge()==0);
  TEST_ASSERT(m->getAtomWithIdx(2)->getFormalCharge()==1);
  TEST_ASSERT(m->getAtomWithIdx(3)->getFormalCharge()==-1);
  TEST_ASSERT(m->getBondBetweenAtoms(2,3)->getBondType()==Bond::DOUBLE);
  delete m;

  smi = "N#N=NC";
  m = SmilesToMol(smi);
  TEST_ASSERT(m);
  TEST_ASSERT(m->getNumAtoms()==4);
  TEST_ASSERT(m->getAtomWithIdx(2)->getFormalCharge()==0);
  TEST_ASSERT(m->getAtomWithIdx(1)->getFormalCharge()==1);
  TEST_ASSERT(m->getAtomWithIdx(0)->getFormalCharge()==-1);
  TEST_ASSERT(m->getBondBetweenAtoms(0,1)->getBondType()==Bond::DOUBLE);
  delete m;

  smi = "N#N";
  m = SmilesToMol(smi);
  TEST_ASSERT(m);
  TEST_ASSERT(m->getNumAtoms()==2);
  TEST_ASSERT(m->getAtomWithIdx(1)->getFormalCharge()==0);
  TEST_ASSERT(m->getAtomWithIdx(0)->getFormalCharge()==0);
  TEST_ASSERT(m->getBondBetweenAtoms(0,1)->getBondType()==Bond::TRIPLE);
  delete m;
  
  BOOST_LOG(rdInfoLog) << "Finished" << std::endl;
}

void testAddConformers() {
  BOOST_LOG(rdInfoLog) << "-----------------------\n Testing Add Confomers" << std::endl;

  std::string smi = "CC";
  ROMol *m = SmilesToMol(smi);
  unsigned int i;
  for (i = 0; i < 5; i++) {
    Conformer *conf = new Conformer(2);
    conf->setAtomPos(0, RDGeom::Point3D(0.0, 0.0, 0.0));
    conf->setAtomPos(1, RDGeom::Point3D(1.5, 0.0, 0.0));
    m->addConformer(conf, true);
  }
  CHECK_INVARIANT(m->getNumConformers() == 5, "");
  
  ROMol *m2 = MolOps::addHs(*m,false,true);
  CHECK_INVARIANT(m2->getNumConformers() == 5, "");
  //const ROMol::CONF_SPTR_LIST &confs = m2->getConformers();
  ROMol::ConstConformerIterator ci;
  i = 0;
  for (ci = m2->beginConformers(); ci != m2->endConformers(); ci++) {
    CHECK_INVARIANT((*ci)->getNumAtoms() == 8, "");
    CHECK_INVARIANT((*ci)->getId() == i, "");
    const ROMol *mn = &((*ci)->getOwningMol());
    CHECK_INVARIANT(mn->getNumAtoms() == 8, "");
    i++;
  }
  //std::cout << m2->getNumAtoms() << " " << m2->getNumConformers() << "\n";
  delete m;
  delete m2;
  BOOST_LOG(rdInfoLog) << "Finished \n ";
  
}

void testIssue252() {
  // lets check if we can sanitize C60
  std::string smi = "C12=C3C4=C5C6=C1C7=C8C9=C1C%10=C%11C(=C29)C3=C2C3=C4C4=C5C5=C9C6=C7C6=C7C8=C1C1=C8C%10=C%10C%11=C2C2=C3C3=C4C4=C5C5=C%11C%12=C(C6=C95)C7=C1C1=C%12C5=C%11C4=C3C3=C5C(=C81)C%10=C23";
  ROMol *mol = SmilesToMol(smi);
  for(ROMol::BondIterator it=mol->beginBonds();
      it!=mol->endBonds();it++){
    TEST_ASSERT((*it)->getIsAromatic());
  }
  std::string asmi = MolToSmiles(*mol);
  // check if we can do it in the aromatic form
  ROMol *nmol = SmilesToMol(asmi);
  for(ROMol::BondIterator it=nmol->beginBonds();
      it!=nmol->endBonds();it++){
    TEST_ASSERT((*it)->getIsAromatic());
  }

  std::string nsmi = MolToSmiles(*nmol);
  delete mol;
  delete nmol;
  // This is a check for Issue253
  CHECK_INVARIANT(asmi == nsmi, "");

}

void testIssue276() {
  BOOST_LOG(rdInfoLog) << "-----------------------\n Issue 276" << std::endl;
  std::string smi = "CP1(C)=CC=CN=C1C";
  ROMol *mol = SmilesToMol(smi);
  TEST_ASSERT(mol);
  // as of this writing, I'm not 100% sure what the right answer is here,
  // but the hybridization definitely should *not* be SP2:
  TEST_ASSERT(mol->getAtomWithIdx(1)->getHybridization()>Atom::SP2);
  delete mol;

  BOOST_LOG(rdInfoLog) << "Finished \n ";
}

void testHsAndAromaticity() {
  BOOST_LOG(rdInfoLog) << "-----------------------\n Additional Aromaticity Cases" << std::endl;
  std::string smi;
  ROMol *mol;

  smi = "[CH]1-[CH]-[CH]-[CH]-[CH]-[CH]-1";
  mol = SmilesToMol(smi);
  TEST_ASSERT(mol);
  //std::cerr << mol->getAtomWithIdx(0)->getHybridization() << std::endl;
  TEST_ASSERT(mol->getAtomWithIdx(0)->getHybridization()==Atom::SP3);
  TEST_ASSERT(mol->getAtomWithIdx(0)->getImplicitValence()==0);
  TEST_ASSERT(mol->getAtomWithIdx(0)->getNumImplicitHs()==0);
  TEST_ASSERT(mol->getAtomWithIdx(0)->getNumRadicalElectrons()==1);
  TEST_ASSERT(!mol->getAtomWithIdx(0)->getIsAromatic());
  TEST_ASSERT(!mol->getBondBetweenAtoms(0,1)->getIsAromatic());

  smi = "C1=CC(=C)C(=C)C=C1";
  mol = SmilesToMol(smi);
  TEST_ASSERT(mol);
  TEST_ASSERT(mol->getAtomWithIdx(0)->getHybridization()==Atom::SP2);
  TEST_ASSERT(mol->getAtomWithIdx(2)->getHybridization()==Atom::SP2);
  TEST_ASSERT(mol->getAtomWithIdx(0)->getIsAromatic());
  TEST_ASSERT(mol->getBondBetweenAtoms(0,1)->getIsAromatic());

  delete mol;

  BOOST_LOG(rdInfoLog) << "Finished \n ";
}


void testSFIssue1694023()
{
  BOOST_LOG(rdInfoLog) << "-----------------------\n Testing sf.net issue 1694023 (bad chiral smiles after removing Hs) " << std::endl;
  ROMol *m;

  std::string smi;

  smi = "[C@@]([H])(F)(Cl)Br";
  m = SmilesToMol(smi);
  TEST_ASSERT(m);
  TEST_ASSERT(m->getNumAtoms()==4);
  TEST_ASSERT(m->getAtomWithIdx(0)->getChiralTag()==Atom::CHI_TETRAHEDRAL_CCW);

  smi = "[C@@](F)([H])(Cl)Br";
  delete m;
  m = SmilesToMol(smi);
  TEST_ASSERT(m);
  TEST_ASSERT(m->getNumAtoms()==4);
  TEST_ASSERT(m->getAtomWithIdx(0)->getChiralTag()==Atom::CHI_TETRAHEDRAL_CW);

  smi = "[C@@](F)(Cl)([H])Br";
  delete m;
  m = SmilesToMol(smi);
  TEST_ASSERT(m);
  TEST_ASSERT(m->getNumAtoms()==4);
  TEST_ASSERT(m->getAtomWithIdx(0)->getChiralTag()==Atom::CHI_TETRAHEDRAL_CCW);

  smi = "[C@@](F)(Cl)(Br)[H]";
  delete m;
  m = SmilesToMol(smi);
  TEST_ASSERT(m);
  TEST_ASSERT(m->getNumAtoms()==4);
  TEST_ASSERT(m->getAtomWithIdx(0)->getChiralTag()==Atom::CHI_TETRAHEDRAL_CW);
  
  smi = "[H][C@@](F)(Cl)Br";
  delete m;
  m = SmilesToMol(smi);
  TEST_ASSERT(m);
  TEST_ASSERT(m->getNumAtoms()==4);
  TEST_ASSERT(m->getAtomWithIdx(0)->getChiralTag()==Atom::CHI_TETRAHEDRAL_CCW);
  
  smi = "F[C@@]([H])(Cl)Br";
  delete m;
  m = SmilesToMol(smi);
  TEST_ASSERT(m);
  TEST_ASSERT(m->getNumAtoms()==4);
  TEST_ASSERT(m->getAtomWithIdx(1)->getChiralTag()==Atom::CHI_TETRAHEDRAL_CW);
  
  smi = "F[C@@](Cl)([H])Br";
  delete m;
  m = SmilesToMol(smi);
  TEST_ASSERT(m);
  TEST_ASSERT(m->getNumAtoms()==4);
  TEST_ASSERT(m->getAtomWithIdx(1)->getChiralTag()==Atom::CHI_TETRAHEDRAL_CCW);
  
  smi = "F[C@@](Cl)(Br)[H]";
  delete m;
  m = SmilesToMol(smi);
  TEST_ASSERT(m);
  TEST_ASSERT(m->getNumAtoms()==4);
  TEST_ASSERT(m->getAtomWithIdx(1)->getChiralTag()==Atom::CHI_TETRAHEDRAL_CW);
  
  smi = "C1CO[C@@H]1Cl";
  delete m;
  m = SmilesToMol(smi);
  TEST_ASSERT(m);
  TEST_ASSERT(m->getNumAtoms()==5);
  TEST_ASSERT(m->getAtomWithIdx(3)->getChiralTag()==Atom::CHI_TETRAHEDRAL_CCW);

  smi = "C1CO[C@]1([H])Cl";
  delete m;
  m = SmilesToMol(smi);
  TEST_ASSERT(m);
  TEST_ASSERT(m->getNumAtoms()==5);
  TEST_ASSERT(m->getAtomWithIdx(3)->getChiralTag()==Atom::CHI_TETRAHEDRAL_CCW);
  
  smi = "C1CO[C@@]1(Cl)[H]";
  delete m;
  m = SmilesToMol(smi);
  TEST_ASSERT(m);
  TEST_ASSERT(m->getNumAtoms()==5);
  TEST_ASSERT(m->getAtomWithIdx(3)->getChiralTag()==Atom::CHI_TETRAHEDRAL_CCW);
  
  
  delete m;
  BOOST_LOG(rdInfoLog) << "Finished" << std::endl;
}

void testSFIssue1719053()
{
  BOOST_LOG(rdInfoLog) << "-----------------------\n Testing sf.net issue 1719053 (Ring stereochemistry incorrectly removed) " << std::endl;
  ROMol *m;

  std::string smi;

  smi = "C[C@@H]1CCCCC1";
  m = SmilesToMol(smi);
  TEST_ASSERT(m);
  TEST_ASSERT(m->getAtomWithIdx(1)->getChiralTag()==Atom::CHI_UNSPECIFIED);

  delete m;
  smi = "C[C@@H]1CC[C@@H](C)CC1";
  m = SmilesToMol(smi);
  TEST_ASSERT(m);
  TEST_ASSERT(m->getAtomWithIdx(1)->getChiralTag()!=Atom::CHI_UNSPECIFIED);
  TEST_ASSERT(m->getAtomWithIdx(4)->getChiralTag()!=Atom::CHI_UNSPECIFIED);

  delete m;
  smi = "C[C@@H]1C(C)CCCC1C";
  m = SmilesToMol(smi);
  TEST_ASSERT(m);
  TEST_ASSERT(m->getAtomWithIdx(1)->getChiralTag()==Atom::CHI_UNSPECIFIED);

  delete m;
  smi = "C[C@@H]1[C@H](C)CCC[C@H]1C";
  m = SmilesToMol(smi);
  TEST_ASSERT(m);
  // this is a truly symmetric case, so the stereochem should be removed:
  TEST_ASSERT(m->getAtomWithIdx(1)->getChiralTag()==Atom::CHI_UNSPECIFIED);
  TEST_ASSERT(m->getAtomWithIdx(2)->getChiralTag()!=Atom::CHI_UNSPECIFIED);
  TEST_ASSERT(m->getAtomWithIdx(7)->getChiralTag()!=Atom::CHI_UNSPECIFIED);

  delete m;
  smi = "C[C@@H]1C=C[C@@H](C)C=C1";
  m = SmilesToMol(smi);
  TEST_ASSERT(m);
  TEST_ASSERT(m->getAtomWithIdx(1)->getChiralTag()!=Atom::CHI_UNSPECIFIED);
  TEST_ASSERT(m->getAtomWithIdx(4)->getChiralTag()!=Atom::CHI_UNSPECIFIED);

  delete m;
  smi = "C[N@@]1C=C[C@@H](C)C=C1";
  m = SmilesToMol(smi);
  TEST_ASSERT(m);
  TEST_ASSERT(m->getAtomWithIdx(1)->getChiralTag()==Atom::CHI_UNSPECIFIED);
  TEST_ASSERT(m->getAtomWithIdx(4)->getChiralTag()==Atom::CHI_UNSPECIFIED);

  delete m;
  smi = "C[N@@]1CC[C@@H](C)CC1";
  m = SmilesToMol(smi);
  TEST_ASSERT(m);
  TEST_ASSERT(m->getAtomWithIdx(1)->getChiralTag()!=Atom::CHI_UNSPECIFIED);
  TEST_ASSERT(m->getAtomWithIdx(4)->getChiralTag()!=Atom::CHI_UNSPECIFIED);

  
  delete m;
  BOOST_LOG(rdInfoLog) << "Finished" << std::endl;
}

void testSFIssue1811276()
{
  BOOST_LOG(rdInfoLog) << "-----------------------\n Testing sf.net issue 1811276 (kekulization failing) " << std::endl;
  ROMol *m;

  std::string smi;

  smi = "[O-]N1C=C[N+](=O)C=C1";
  m = SmilesToMol(smi);
  TEST_ASSERT(m);
  smi = MolToSmiles(*m);
  TEST_ASSERT(smi=="O=[n+]1ccn([O-])cc1");
  delete m;

  smi="o1ccc(=O)cc1";
  m = SmilesToMol(smi);
  TEST_ASSERT(m);
  smi = MolToSmiles(*m);
  TEST_ASSERT(smi=="O=c1ccocc1");
    
  smi="O=[n+]1ccocc1";
  m = SmilesToMol(smi);
  TEST_ASSERT(m);
  smi = MolToSmiles(*m);
  TEST_ASSERT(smi=="O=[n+]1ccocc1");

  smi="O=[n+]1ccn([O-])cc1";
  m = SmilesToMol(smi);
  TEST_ASSERT(m);
  smi = MolToSmiles(*m);
  TEST_ASSERT(smi=="O=[n+]1ccn([O-])cc1");

  smi="O=n1ccccc1";
  m = SmilesToMol(smi);
  TEST_ASSERT(m);
  smi = MolToSmiles(*m);
  TEST_ASSERT(smi=="[O-][n+]1ccccc1");

  delete m;
  BOOST_LOG(rdInfoLog) << "Finished" << std::endl;
}

void testSFIssue1836576()
{
  BOOST_LOG(rdInfoLog) << "-----------------------\n Testing sf.net issue 1836576 (sanitization crash) " << std::endl;
  RWMol *m;

  std::string smi;
  bool ok;
  
  // the original form of the test runs foul of the rules for explicit
  // valence on B:
  smi = "[BH]123[BH]45[BH]167[BH]289[BH]312[BH]838[BH]966[Co]74479%10%11%12[CH]633[BH]811[CH]345[BH]21[BH]1234[BH]75[BH]911[BH]226[BH]%1011[BH]227[BH]633[BH]44[BH]322[CH]%1145[CH]%12271";
  m = SmilesToMol(smi,false,false);
  TEST_ASSERT(m);

  unsigned int opThatFailed;
  ok=false;
  try {
    MolOps::sanitizeMol(*m,opThatFailed);
  } catch (MolSanitizeException &vee){
    ok=true;
  }
  TEST_ASSERT(ok);
  TEST_ASSERT(opThatFailed==MolOps::SANITIZE_PROPERTIES);

  // this molecule shows a known bug related to ring
  // ring finding in a molecule where all atoms are 4 connected.
  smi = "C123C45C11C44C55C22C33C14C523";
  m = SmilesToMol(smi,false,false);
  TEST_ASSERT(m);
  
  ok=false;
  try {
    MolOps::sanitizeMol(*m,opThatFailed);
  } catch (ValueErrorException &vee){
    ok=true;
  }
  TEST_ASSERT(ok);
  TEST_ASSERT(opThatFailed==MolOps::SANITIZE_SYMMRINGS);

  delete m;

  BOOST_LOG(rdInfoLog) << "Finished" << std::endl;
}


void testChiralityAndRemoveHs()
{
  BOOST_LOG(rdInfoLog) << "-----------------------\n Testing impact of removeHs on chirality" << std::endl;
  ROMol *m,*m2;

  std::string smi,code;

  smi = "F[C@]([H])(Cl)Br";
  m = SmilesToMol(smi,false,false);
  TEST_ASSERT(m);
  MolOps::assignStereochemistry(*m,true,true);
  TEST_ASSERT(m->getAtomWithIdx(1)->hasProp(common_properties::_CIPCode));
  m->getAtomWithIdx(1)->getProp(common_properties::_CIPCode,code);
  TEST_ASSERT(code=="R");
  m2=MolOps::removeHs(*m);
  TEST_ASSERT(m2);
  MolOps::assignStereochemistry(*m2,true,true);
  TEST_ASSERT(m2->getAtomWithIdx(1)->hasProp(common_properties::_CIPCode));
  m2->getAtomWithIdx(1)->getProp(common_properties::_CIPCode,code);
  TEST_ASSERT(code=="R");
  delete m;
  delete m2;

  smi = "F[C@H](Cl)Br";
  m = SmilesToMol(smi,false,false);
  TEST_ASSERT(m);
  MolOps::assignStereochemistry(*m,true,true);
  TEST_ASSERT(m->getAtomWithIdx(1)->hasProp(common_properties::_CIPCode));
  m->getAtomWithIdx(1)->getProp(common_properties::_CIPCode,code);
  TEST_ASSERT(code=="R");
  m2=MolOps::removeHs(*m);
  TEST_ASSERT(m2);
  MolOps::assignStereochemistry(*m2,true,true);
  TEST_ASSERT(m2->getAtomWithIdx(1)->hasProp(common_properties::_CIPCode));
  m2->getAtomWithIdx(1)->getProp(common_properties::_CIPCode,code);
  TEST_ASSERT(code=="R");
  delete m;
  delete m2;

  smi = "[C@]([H])(Cl)(F)Br";
  m = SmilesToMol(smi,false,false);
  TEST_ASSERT(m);
  MolOps::assignStereochemistry(*m,true,true);
  TEST_ASSERT(m->getAtomWithIdx(0)->hasProp(common_properties::_CIPCode));
  m->getAtomWithIdx(0)->getProp(common_properties::_CIPCode,code);
  TEST_ASSERT(code=="R");
  m2=MolOps::removeHs(*m);
  TEST_ASSERT(m2);
  MolOps::assignStereochemistry(*m2,true,true);
  TEST_ASSERT(m2->getAtomWithIdx(0)->hasProp(common_properties::_CIPCode));
  m2->getAtomWithIdx(0)->getProp(common_properties::_CIPCode,code);
  TEST_ASSERT(code=="R");
  delete m;
  delete m2;

  smi = "[C@H](Cl)(F)Br";
  m = SmilesToMol(smi,false,false);
  TEST_ASSERT(m);
  MolOps::assignStereochemistry(*m,true,true);
  TEST_ASSERT(m->getAtomWithIdx(0)->hasProp(common_properties::_CIPCode));
  m->getAtomWithIdx(0)->getProp(common_properties::_CIPCode,code);
  TEST_ASSERT(code=="R");
  m2=MolOps::removeHs(*m);
  TEST_ASSERT(m2);
  MolOps::assignStereochemistry(*m2,true,true);
  TEST_ASSERT(m2->getAtomWithIdx(0)->hasProp(common_properties::_CIPCode));
  m2->getAtomWithIdx(0)->getProp(common_properties::_CIPCode,code);
  TEST_ASSERT(code=="R");
  delete m;
  delete m2;

  smi = "[H]1.F[C@]1(Cl)Br";
  m = SmilesToMol(smi,false,false);
  TEST_ASSERT(m);
  MolOps::assignStereochemistry(*m,true,true);
  TEST_ASSERT(m->getAtomWithIdx(2)->hasProp(common_properties::_CIPCode));
  m->getAtomWithIdx(2)->getProp(common_properties::_CIPCode,code);
  TEST_ASSERT(code=="R");
  m2=MolOps::removeHs(*m);
  TEST_ASSERT(m2);
  MolOps::assignStereochemistry(*m2,true,true);
  TEST_ASSERT(m2->getAtomWithIdx(1)->hasProp(common_properties::_CIPCode));
  m2->getAtomWithIdx(1)->getProp(common_properties::_CIPCode,code);
  TEST_ASSERT(code=="R");
  delete m;
  delete m2;

  smi = "F[C@]1(Cl)Br.[H]1";
  m = SmilesToMol(smi,false,false);
  TEST_ASSERT(m);
  MolOps::assignStereochemistry(*m,true,true);
  TEST_ASSERT(m->getAtomWithIdx(1)->hasProp(common_properties::_CIPCode));
  m->getAtomWithIdx(1)->getProp(common_properties::_CIPCode,code);
  TEST_ASSERT(code=="R");
  m2=MolOps::removeHs(*m);
  TEST_ASSERT(m2);
  MolOps::assignStereochemistry(*m2,true,true);
  TEST_ASSERT(m2->getAtomWithIdx(1)->hasProp(common_properties::_CIPCode));
  m2->getAtomWithIdx(1)->getProp(common_properties::_CIPCode,code);
  TEST_ASSERT(code=="R");
  delete m;
  delete m2;

  smi = "[H]1.[C@]1(Cl)(F)Br";
  m = SmilesToMol(smi,false,false);
  TEST_ASSERT(m);
  MolOps::assignStereochemistry(*m,true,true);
  TEST_ASSERT(m->getAtomWithIdx(1)->hasProp(common_properties::_CIPCode));
  m->getAtomWithIdx(1)->getProp(common_properties::_CIPCode,code);
  TEST_ASSERT(code=="R");
  m2=MolOps::removeHs(*m);
  TEST_ASSERT(m2);
  MolOps::assignStereochemistry(*m2,true,true);
  TEST_ASSERT(m2->getAtomWithIdx(0)->hasProp(common_properties::_CIPCode));
  m2->getAtomWithIdx(0)->getProp(common_properties::_CIPCode,code);
  TEST_ASSERT(code=="R");
  delete m;
  delete m2;

  smi = "[C@]1(Cl)(F)Br.[H]1";
  m = SmilesToMol(smi,false,false);
  TEST_ASSERT(m);
  MolOps::assignStereochemistry(*m,true,true);
  TEST_ASSERT(m->getAtomWithIdx(0)->hasProp(common_properties::_CIPCode));
  m->getAtomWithIdx(0)->getProp(common_properties::_CIPCode,code);
  TEST_ASSERT(code=="R");
  m2=MolOps::removeHs(*m);
  TEST_ASSERT(m2);
  MolOps::assignStereochemistry(*m2,true,true);
  TEST_ASSERT(m2->getAtomWithIdx(0)->hasProp(common_properties::_CIPCode));
  m2->getAtomWithIdx(0)->getProp(common_properties::_CIPCode,code);
  TEST_ASSERT(code=="R");
  delete m;
  delete m2;
  

  smi = "Cl1.F2.Br3.[C@H]123";
  m = SmilesToMol(smi,false,false);
  TEST_ASSERT(m);
  MolOps::assignStereochemistry(*m,true,true);
  TEST_ASSERT(m->getAtomWithIdx(3)->hasProp(common_properties::_CIPCode));
  m->getAtomWithIdx(3)->getProp(common_properties::_CIPCode,code);
  TEST_ASSERT(code=="R");
  delete m;

  smi = "[C@H]123.Cl1.F2.Br3";
  m = SmilesToMol(smi,false,false);
  TEST_ASSERT(m);
  MolOps::assignStereochemistry(*m,true,true);
  TEST_ASSERT(m->getAtomWithIdx(0)->hasProp(common_properties::_CIPCode));
  m->getAtomWithIdx(0)->getProp(common_properties::_CIPCode,code);
  TEST_ASSERT(code=="R");
  delete m;

  smi = "F2.Cl1.Br3.[C@H]123";
  m = SmilesToMol(smi,false,false);
  TEST_ASSERT(m);
  MolOps::assignStereochemistry(*m,true,true);
  TEST_ASSERT(m->getAtomWithIdx(3)->hasProp(common_properties::_CIPCode));
  m->getAtomWithIdx(3)->getProp(common_properties::_CIPCode,code);
  TEST_ASSERT(code=="R");
  delete m;


  smi = "Cl2.F1.Br3.[C@H]213";
  m = SmilesToMol(smi,false,false);
  TEST_ASSERT(m);
  MolOps::assignStereochemistry(*m,true,true);
  TEST_ASSERT(m->getAtomWithIdx(3)->hasProp(common_properties::_CIPCode));
  m->getAtomWithIdx(3)->getProp(common_properties::_CIPCode,code);
  TEST_ASSERT(code=="R");
  delete m;

  BOOST_LOG(rdInfoLog) << "Finished" << std::endl;
}


void testSFIssue1894348()
{
  BOOST_LOG(rdInfoLog) << "-----------------------\n Testing SFIssue1894348 (impact of removeHs on bond stereo atoms" << std::endl;
  RWMol *m,*m2;

  std::string smi;

  smi = "Cl/C([H])=C/Cl";
  m = SmilesToMol(smi,false,false);
  TEST_ASSERT(m);
  MolOps::sanitizeMol(*m);
  MolOps::assignStereochemistry(*m);
  TEST_ASSERT(m->getBondWithIdx(2)->getStereoAtoms().size()==2);
  TEST_ASSERT(m->getBondWithIdx(2)->getStereoAtoms()[0]==0);
  TEST_ASSERT(m->getBondWithIdx(2)->getStereoAtoms()[1]==4);
  m2=static_cast<RWMol *>(MolOps::removeHs(static_cast<const ROMol &>(*m)));
  TEST_ASSERT(m->getBondWithIdx(2)->getStereoAtoms().size()==2);
  TEST_ASSERT(m->getBondWithIdx(2)->getStereoAtoms()[0]==0);
  TEST_ASSERT(m->getBondWithIdx(2)->getStereoAtoms()[1]==4);
  TEST_ASSERT(m2->getBondWithIdx(1)->getStereoAtoms().size()==2);
  TEST_ASSERT(m2->getBondWithIdx(1)->getStereoAtoms()[0]==0);
  TEST_ASSERT(m2->getBondWithIdx(1)->getStereoAtoms()[1]==3);

  delete m;
  delete m2;

  smi = "Cl/C([H])=C/Cl";
  m = SmilesToMol(smi,false,false);
  TEST_ASSERT(m);
  MolOps::sanitizeMol(*m);
  TEST_ASSERT(m->getBondWithIdx(2)->getStereoAtoms().size()==0);
  m2=static_cast<RWMol *>(MolOps::removeHs(static_cast<const ROMol &>(*m)));
  // if we don't assign stereocodes in the original we shouldn't have them here:
  TEST_ASSERT(m2->getBondWithIdx(1)->getStereoAtoms().size()==0);
  delete m;
  delete m2;

  BOOST_LOG(rdInfoLog) << "Finished" << std::endl;
}

void testAromaticityEdges()
{
  BOOST_LOG(rdInfoLog) << "-----------------------\n Testing some aromaticity edge cases " << std::endl;
  RWMol *m;

  std::string smi;

  // ------
  // this was sf.net bug 1934360
  smi = "C1=C=NC=N1";
  m = SmilesToMol(smi);
  TEST_ASSERT(m);
  TEST_ASSERT(!m->getAtomWithIdx(0)->getIsAromatic());
  TEST_ASSERT(!m->getBondWithIdx(0)->getIsAromatic());
  delete m;

  smi = "C1=CNC=N1";
  m = SmilesToMol(smi);
  TEST_ASSERT(m);
  TEST_ASSERT(m->getAtomWithIdx(0)->getIsAromatic());
  TEST_ASSERT(m->getBondWithIdx(0)->getIsAromatic());
  delete m;

  smi = "C=[C+]1=CNC=N1";
  m = SmilesToMol(smi);
  TEST_ASSERT(m);
  TEST_ASSERT(!m->getAtomWithIdx(1)->getIsAromatic());
  TEST_ASSERT(!m->getBondWithIdx(1)->getIsAromatic());
  delete m;

  // ------
  // this was sf.net bug 1940646
  smi = "C1#CC=C1";
  m = SmilesToMol(smi);
  TEST_ASSERT(m);
  TEST_ASSERT(!m->getAtomWithIdx(0)->getIsAromatic());
  TEST_ASSERT(!m->getBondWithIdx(0)->getIsAromatic());
  delete m;
  smi = "C1#CC=CC=C1";
  m = SmilesToMol(smi);
  TEST_ASSERT(m);
  TEST_ASSERT(m->getAtomWithIdx(0)->getIsAromatic());
  TEST_ASSERT(m->getBondWithIdx(0)->getIsAromatic());
  delete m;

  // ------
  // this was sf.net bug 2091839
  
  smi = "c1cccc[c]1";
  m = SmilesToMol(smi);
  TEST_ASSERT(m);
  TEST_ASSERT(m->getAtomWithIdx(0)->getIsAromatic());
  TEST_ASSERT(m->getBondWithIdx(0)->getIsAromatic());
  delete m;
  
  smi = "C1=CC=CC=[C]1";
  m = SmilesToMol(smi);
  TEST_ASSERT(m);
  TEST_ASSERT(m->getAtomWithIdx(0)->getIsAromatic());
  TEST_ASSERT(m->getBondWithIdx(0)->getIsAromatic());
  delete m;

  smi = "c1cccc[n+]1";
  m = SmilesToMol(smi);
  TEST_ASSERT(m);
  TEST_ASSERT(m->getAtomWithIdx(0)->getIsAromatic());
  TEST_ASSERT(m->getBondWithIdx(0)->getIsAromatic());
  delete m;

#if 0 // currently fails
  smi = "[n]1cccc1";
  m = SmilesToMol(smi);
  TEST_ASSERT(m);
  TEST_ASSERT(m->getAtomWithIdx(0)->getIsAromatic());
  TEST_ASSERT(m->getAtomWithIdx(0)->getNumRadicalElectrons()==1);
  TEST_ASSERT(m->getBondWithIdx(0)->getIsAromatic());
  delete m;
#endif
  
  smi = "[n]1ccccc1";
  m = SmilesToMol(smi);
  TEST_ASSERT(m);
  TEST_ASSERT(m->getAtomWithIdx(0)->getIsAromatic());
  TEST_ASSERT(m->getAtomWithIdx(0)->getNumRadicalElectrons()==0);
  TEST_ASSERT(m->getBondWithIdx(0)->getIsAromatic());
  delete m;

  smi = "[H]n1cccc1";
  m = SmilesToMol(smi,0,0);
  TEST_ASSERT(m);
  MolOps::sanitizeMol(*m);
  TEST_ASSERT(m->getAtomWithIdx(1)->getIsAromatic());
  TEST_ASSERT(m->getAtomWithIdx(1)->getNumRadicalElectrons()==0);
  TEST_ASSERT(!m->getAtomWithIdx(0)->getIsAromatic());
  TEST_ASSERT(m->getAtomWithIdx(0)->getNumRadicalElectrons()==0);
  delete m;

  smi = "[H]";
  m = SmilesToMol(smi,0,0);
  TEST_ASSERT(m);
  MolOps::sanitizeMol(*m);
  TEST_ASSERT(m->getAtomWithIdx(0)->getNumRadicalElectrons()==1);
  delete m;
  
  // ------
  // this was sf.net bug 2787221.
  smi = "O=C1C(=O)C=C1";
  m = SmilesToMol(smi);
  TEST_ASSERT(m);
  TEST_ASSERT(m->getAtomWithIdx(1)->getIsAromatic());
  TEST_ASSERT(m->getBondBetweenAtoms(1,2)->getIsAromatic());
  delete m;


  BOOST_LOG(rdInfoLog) << "Finished" << std::endl;
}

void testSFIssue1942657()
{
  BOOST_LOG(rdInfoLog) << "-----------------------\n Testing sf.net issue 1942657 " << std::endl;
  RWMol *m;

  std::string smi;

  smi = "C[C](C)(C)(C)C";
  try{
    m = SmilesToMol(smi);
  } catch (MolSanitizeException &e){
    m=0;
  }
  TEST_ASSERT(!m);

  smi = "C[CH](C)(C)C";
  try{
    m = SmilesToMol(smi);
  } catch (MolSanitizeException &e){
    m=0;
  }
  TEST_ASSERT(!m);

  smi = "C[C](=C)(C)C";
  try{
    m = SmilesToMol(smi);
  } catch (MolSanitizeException &e){
    m=0;
  }
  TEST_ASSERT(!m);

  smi = "C[Si](=C)(=C)=C";
  try{
    m = SmilesToMol(smi);
  } catch (MolSanitizeException &e){
    m=0;
  }
  TEST_ASSERT(!m);


  
  BOOST_LOG(rdInfoLog) << "Finished" << std::endl;
}


void testSFIssue1968608()
{
  BOOST_LOG(rdInfoLog) << "-----------------------\n Testing sf.net issue 198608 " << std::endl;
  RWMol *m;

  std::string smi;

  smi = "C1CC1CC1CC1";
  m = SmilesToMol(smi);
  TEST_ASSERT(m->getRingInfo()->minAtomRingSize(0)==3);
  TEST_ASSERT(m->getRingInfo()->minAtomRingSize(3)==0);
  TEST_ASSERT(m->getRingInfo()->minBondRingSize(0)==3);
  TEST_ASSERT(m->getRingInfo()->minBondRingSize(3)==0);

  
  BOOST_LOG(rdInfoLog) << "Finished" << std::endl;
}

void testHybridization()
{
  BOOST_LOG(rdInfoLog) << "-----------------------\n Testing hybridization assignment " << std::endl;

  {
    RWMol *m;
    std::string smi="CCC";
    m = SmilesToMol(smi);
    TEST_ASSERT(m);
    TEST_ASSERT(m->getAtomWithIdx(1)->getHybridization()==Atom::SP3);
    TEST_ASSERT(m->getAtomWithIdx(0)->getHybridization()==Atom::SP3);
    delete m;
  }

  {
    RWMol *m;
    std::string smi="CNC";
    m = SmilesToMol(smi);
    TEST_ASSERT(m);
    TEST_ASSERT(m->getAtomWithIdx(1)->getHybridization()==Atom::SP3);
    TEST_ASSERT(m->getAtomWithIdx(0)->getHybridization()==Atom::SP3);
    delete m;
  }

  {
    RWMol *m;
    std::string smi="COC";
    m = SmilesToMol(smi);
    TEST_ASSERT(m);
    TEST_ASSERT(m->getAtomWithIdx(1)->getHybridization()==Atom::SP3);
    TEST_ASSERT(m->getAtomWithIdx(0)->getHybridization()==Atom::SP3);
    delete m;
  }

  {
    RWMol *m;
    std::string smi="C[C-2]C";
    m = SmilesToMol(smi);
    TEST_ASSERT(m);
    TEST_ASSERT(m->getAtomWithIdx(1)->getHybridization()==Atom::SP3);
    TEST_ASSERT(m->getAtomWithIdx(0)->getHybridization()==Atom::SP3);
    delete m;
  }

  {
    RWMol *m;
    std::string smi="C[CH-]C";
    m = SmilesToMol(smi);
    TEST_ASSERT(m);
    TEST_ASSERT(m->getAtomWithIdx(1)->getHybridization()==Atom::SP3);
    TEST_ASSERT(m->getAtomWithIdx(0)->getHybridization()==Atom::SP3);
    delete m;
  }

  {
    RWMol *m;
    std::string smi="C[CH]C";
    m = SmilesToMol(smi);
    TEST_ASSERT(m);
    TEST_ASSERT(m->getAtomWithIdx(1)->getHybridization()==Atom::SP3);
    TEST_ASSERT(m->getAtomWithIdx(0)->getHybridization()==Atom::SP3);
    delete m;
  }

  {
    RWMol *m;
    std::string smi="C[C]C";
    m = SmilesToMol(smi);
    TEST_ASSERT(m);
    TEST_ASSERT(m->getAtomWithIdx(1)->getHybridization()==Atom::SP3);
    TEST_ASSERT(m->getAtomWithIdx(0)->getHybridization()==Atom::SP3);
    delete m;
  }

  {
    RWMol *m;
    std::string smi="C[C-]C";
    m = SmilesToMol(smi);
    TEST_ASSERT(m);
    TEST_ASSERT(m->getAtomWithIdx(1)->getHybridization()==Atom::SP3);
    TEST_ASSERT(m->getAtomWithIdx(0)->getHybridization()==Atom::SP3);
    delete m;
  }

  {
    RWMol *m;
    std::string smi="C[CH+]C";
    m = SmilesToMol(smi);
    TEST_ASSERT(m);
    TEST_ASSERT(m->getAtomWithIdx(1)->getHybridization()==Atom::SP2);
    TEST_ASSERT(m->getAtomWithIdx(0)->getHybridization()==Atom::SP3);
    delete m;
  }

  {
    RWMol *m;
    std::string smi="CC=C";
    m = SmilesToMol(smi);
    TEST_ASSERT(m);
    TEST_ASSERT(m->getAtomWithIdx(1)->getHybridization()==Atom::SP2);
    TEST_ASSERT(m->getAtomWithIdx(0)->getHybridization()==Atom::SP3);
    delete m;
  }

  {
    RWMol *m;
    std::string smi="CN=C";
    m = SmilesToMol(smi);
    TEST_ASSERT(m);
    TEST_ASSERT(m->getAtomWithIdx(1)->getHybridization()==Atom::SP2);
    TEST_ASSERT(m->getAtomWithIdx(0)->getHybridization()==Atom::SP3);
    delete m;
  }

  {
    RWMol *m;
    std::string smi="C[C-]=C";
    m = SmilesToMol(smi);
    TEST_ASSERT(m);
    TEST_ASSERT(m->getAtomWithIdx(1)->getHybridization()==Atom::SP2);
    TEST_ASSERT(m->getAtomWithIdx(0)->getHybridization()==Atom::SP3);
    delete m;
  }

  {
    RWMol *m;
    std::string smi="C[C]=C";
    m = SmilesToMol(smi);
    TEST_ASSERT(m);
    TEST_ASSERT(m->getAtomWithIdx(1)->getHybridization()==Atom::SP2);
    TEST_ASSERT(m->getAtomWithIdx(0)->getHybridization()==Atom::SP3);
    delete m;
  }

  {
    RWMol *m;
    std::string smi="C[N+]=C";
    m = SmilesToMol(smi);
    TEST_ASSERT(m);
    TEST_ASSERT(m->getAtomWithIdx(1)->getHybridization()==Atom::SP2);
    TEST_ASSERT(m->getAtomWithIdx(0)->getHybridization()==Atom::SP3);
    delete m;
  }


  
  {
    RWMol *m;
    std::string smi="C#C";
    m = SmilesToMol(smi);
    TEST_ASSERT(m);
    TEST_ASSERT(m->getAtomWithIdx(1)->getHybridization()==Atom::SP);
    delete m;
  }

  {
    RWMol *m;
    std::string smi="C#[C-]";
    m = SmilesToMol(smi);
    TEST_ASSERT(m);
    TEST_ASSERT(m->getAtomWithIdx(1)->getHybridization()==Atom::SP);
    delete m;
  }

  {
    RWMol *m;
    std::string smi="C#[C]";
    m = SmilesToMol(smi);
    TEST_ASSERT(m);
    TEST_ASSERT(m->getAtomWithIdx(1)->getHybridization()==Atom::SP);
    delete m;
  }

  {
    RWMol *m;
    std::string smi="C[O]";
    m = SmilesToMol(smi);
    TEST_ASSERT(m);
    TEST_ASSERT(m->getAtomWithIdx(1)->getHybridization()==Atom::SP3);
    delete m;
  }

  {
    RWMol *m;
    std::string smi="C[N-]";
    m = SmilesToMol(smi);
    TEST_ASSERT(m);
    TEST_ASSERT(m->getAtomWithIdx(1)->getHybridization()==Atom::SP3);
    delete m;
  }

  BOOST_LOG(rdInfoLog) << "Finished" << std::endl;
}

void testSFNetIssue2196817() {
  BOOST_LOG(rdInfoLog) << "-----------------------\n Testing sf.net issue 2196817: handling of aromatic dummies" << std::endl;

  {
    std::string pathName=getenv("RDBASE");
    pathName += "/Code/GraphMol/test_data/";
    RWMol *m = MolFileToMol(pathName+"dummyArom.mol");
    TEST_ASSERT(m);
    TEST_ASSERT(m->getAtomWithIdx(0)->getAtomicNum()==0);
    TEST_ASSERT(m->getAtomWithIdx(0)->getIsAromatic()==true);

    MolOps::Kekulize(*m);
    TEST_ASSERT(m->getBondBetweenAtoms(0,1)->getBondType()==Bond::SINGLE);
    TEST_ASSERT(m->getBondBetweenAtoms(0,4)->getBondType()==Bond::SINGLE);
      
    delete m;
  }
  
  {
    std::string smi="*1cncc1";
    RWMol *m = SmilesToMol(smi);
    TEST_ASSERT(m);
    TEST_ASSERT(m->getAtomWithIdx(0)->getAtomicNum()==0);
    TEST_ASSERT(m->getBondWithIdx(0)->getIsAromatic()==true);
    delete m;
  }
  
  {
    std::string smi="*1C=NC=C1";
    RWMol *m = SmilesToMol(smi);
    TEST_ASSERT(m);
    TEST_ASSERT(m->getAtomWithIdx(0)->getAtomicNum()==0);
    TEST_ASSERT(m->getBondWithIdx(0)->getIsAromatic()==true);
    delete m;
  }

  {
    // case where all must be ignored:
    std::string smi="c1*ccc1-c1*ccc1-c1*ccc1";
    RWMol *m = SmilesToMol(smi);
    TEST_ASSERT(m);
    delete m;
  }
  
  {
    std::string smi="c1*[nH]*c1";
    RWMol *m = SmilesToMol(smi);
    TEST_ASSERT(m);
    smi=MolToSmiles(*m);
    TEST_ASSERT(smi=="[*]1cc[*][nH]1");
    delete m;
    smi="c1***c1";
    m = SmilesToMol(smi);
    TEST_ASSERT(m);
    smi=MolToSmiles(*m);
    TEST_ASSERT(smi=="[*]1:[*]cc[*]:1");
    delete m;
    smi="c:1:*:*:*:*1";
    m = SmilesToMol(smi);
    TEST_ASSERT(m);
    smi=MolToSmiles(*m);
    TEST_ASSERT(smi=="[*]1:[*]:[*]c[*]:1");

    delete m;
    smi="*:1:*:*:*:*:1";
    m = SmilesToMol(smi);
    TEST_ASSERT(m);
    smi=MolToSmiles(*m);
    TEST_ASSERT(smi=="[*]1:[*]:[*]:[*]:[*]:1");
    delete m;
  }
  
  {
    std::string smi="c1*[nH]cc1-c1*[nH]cc1-c1*ccc1";
    RWMol *m = SmilesToMol(smi);
    TEST_ASSERT(m);
    delete m;
    smi="c1*[nH]cc1-c1*ccc1-c1*[nH]cc1";
    m = SmilesToMol(smi);
    TEST_ASSERT(m);
    delete m;
    smi="c1*ccc1-c1*[nH]cc1-c1*[nH1]cc1";
    m = SmilesToMol(smi);
    TEST_ASSERT(m);
    delete m;
  }
  
  {
    std::string smi="c1*[nH]cc1-c1*[nH]cc1-c1*[nH]cc1";
    RWMol *m = SmilesToMol(smi);
    TEST_ASSERT(m);
    delete m;
  }
  
  {
    std::string smi="c1ccc(C2CC(n4cc[*]c4=C2))cc1";
    RWMol *m = SmilesToMol(smi);
    TEST_ASSERT(m);
    TEST_ASSERT(m->getBondBetweenAtoms(0,1)->getIsAromatic());
    TEST_ASSERT(m->getBondBetweenAtoms(0,14)->getIsAromatic());
    TEST_ASSERT(m->getBondBetweenAtoms(0,1)->getBondType()==Bond::AROMATIC);
    TEST_ASSERT(m->getBondBetweenAtoms(0,14)->getBondType()==Bond::AROMATIC);
    MolOps::Kekulize(*m);
    TEST_ASSERT(!m->getBondBetweenAtoms(0,1)->getIsAromatic());
    TEST_ASSERT(!m->getBondBetweenAtoms(0,14)->getIsAromatic());
    TEST_ASSERT(m->getBondBetweenAtoms(0,1)->getBondType()==Bond::DOUBLE||
                m->getBondBetweenAtoms(0,14)->getBondType()==Bond::DOUBLE);
    MolOps::setAromaticity(*m);
    TEST_ASSERT(m->getBondBetweenAtoms(0,1)->getIsAromatic());
    TEST_ASSERT(m->getBondBetweenAtoms(0,14)->getIsAromatic());
    TEST_ASSERT(m->getBondBetweenAtoms(0,1)->getBondType()==Bond::AROMATIC);
    TEST_ASSERT(m->getBondBetweenAtoms(0,14)->getBondType()==Bond::AROMATIC);
    delete m;
  }
  
  BOOST_LOG(rdInfoLog) << "Finished" << std::endl;
}


void testSFNetIssue2208994() {
  BOOST_LOG(rdInfoLog) << "-----------------------\n Testing sf.net issue 2208994 : kekulization error" << std::endl;

  {
    std::string smi="Cn1ccc(=O)n1C";
    RWMol *m = SmilesToMol(smi);
    TEST_ASSERT(m);
    TEST_ASSERT(m->getAtomWithIdx(1)->getIsAromatic()==true);
    TEST_ASSERT(m->getBondWithIdx(1)->getIsAromatic()==true);

    delete m;
  }
  
  {
    std::string smi="c:1:c:c:c:c:c1";
    RWMol *m = SmilesToMol(smi);
    TEST_ASSERT(m);
    TEST_ASSERT(m->getAtomWithIdx(1)->getIsAromatic()==true);
    TEST_ASSERT(m->getBondWithIdx(1)->getIsAromatic()==true);

    delete m;
  }
  
  {
    std::string smi="c1:c:c:c:c:c:1";
    RWMol *m = SmilesToMol(smi);
    TEST_ASSERT(m);
    TEST_ASSERT(m->getAtomWithIdx(1)->getIsAromatic()==true);
    TEST_ASSERT(m->getBondWithIdx(1)->getIsAromatic()==true);

    delete m;
  }
  
  BOOST_LOG(rdInfoLog) << "Finished" << std::endl;
}

void testSFNetIssue2313979() {
  BOOST_LOG(rdInfoLog) << "-----------------------\n Testing sf.net issue 2313979: aromaticity assignment hangs " << std::endl;
  {
    std::string pathName=getenv("RDBASE");
    pathName += "/Code/GraphMol/test_data/";
    SDMolSupplier suppl(pathName+"Issue2313979.sdf",false);

    while(!suppl.atEnd()){
      ROMol *m=suppl.next();
      TEST_ASSERT(m);
      std::string nm;
      m->getProp(common_properties::_Name,nm);
      BOOST_LOG(rdInfoLog) << "   Doing molecule: "<<nm<< std::endl;
      
      BOOST_LOG(rdInfoLog) << "     This should finish in a few seconds.  >>>" << std::endl;
      MolOps::sanitizeMol(*(RWMol *)m);
      delete m;
      BOOST_LOG(rdInfoLog) << "   <<< Done." << std::endl;
    }

  }
  
  BOOST_LOG(rdInfoLog) << "Finished" << std::endl;
}



void testSFNetIssue2316677() {
  BOOST_LOG(rdInfoLog) << "-----------------------\n Testing sf.net issue 2316677 : canonicalization error" << std::endl;
  {
    std::string pathName=getenv("RDBASE");
    pathName += "/Code/GraphMol/test_data/";
    RWMol *m = MolFileToMol(pathName+"Issue2316677.mol");
    TEST_ASSERT(m);
    std::string smi=MolToSmiles(*m,true);
    std::cerr<<"smi: "<<smi<<std::endl;
    TEST_ASSERT(smi=="Cc1ccc(S(=O)(=O)/N=C2\\CC(=N\\C(C)(C)C)/C2=N\\C(C)(C)C)cc1");
  }

  BOOST_LOG(rdInfoLog) << "Finished" << std::endl;
}

void testSanitizeNonringAromatics() {
  BOOST_LOG(rdInfoLog) << "-----------------------\n Testing sf.net issue 2830244: make sure that non-ring aromatic atoms generate errors:" << std::endl;
  {
    std::string smi="c-C";
    
    RWMol *m = SmilesToMol(smi,0,false);
    bool ok=false;
    try {
      MolOps::Kekulize(*m);
    } catch (MolSanitizeException &vee){
      ok=true;
    }
    TEST_ASSERT(ok);
    delete m;
  }
  {
    std::string smi="c-C";
    
    RWMol *m = SmilesToMol(smi,0,false);
    bool ok=false;
    unsigned int opThatFailed;
    try {
      MolOps::sanitizeMol(*m,opThatFailed);
    } catch (MolSanitizeException &vee){
      ok=true;
    }
    TEST_ASSERT(ok);
    TEST_ASSERT(opThatFailed==MolOps::SANITIZE_KEKULIZE);
    delete m;
  }
  
  BOOST_LOG(rdInfoLog) << "Finished" << std::endl;
}


void testSFNetIssue2951221() {
  BOOST_LOG(rdInfoLog) << "-----------------------\n Testing sf.net issue 2951221 : hydrogens added with bad coordinates" << std::endl;
  {
    std::string pathName=getenv("RDBASE");
    pathName += "/Code/GraphMol/test_data/";
    ROMol *m = MolFileToMol(pathName+"Issue2951221.1.mol");
    TEST_ASSERT(m);
    ROMol *m2 = MolOps::addHs(*m,false,true);
    TEST_ASSERT(m2);
    delete m;
    TEST_ASSERT(m2->getNumAtoms(false)==12);
    RDGeom::Point3D coords[4];
    coords[0]= m2->getConformer().getAtomPos(2);
    coords[1]= m2->getConformer().getAtomPos(0);
    coords[2]= m2->getConformer().getAtomPos(1);
    coords[3]= m2->getConformer().getAtomPos(9);
    double dot=(coords[3]-coords[0]).dotProduct((coords[1]-coords[0]).crossProduct(coords[2]-coords[0]));
    TEST_ASSERT(dot>1.0);
  }

  {
    std::string pathName=getenv("RDBASE");
    pathName += "/Code/GraphMol/test_data/";
    ROMol *m = MolFileToMol(pathName+"Issue2951221.2.mol");
    TEST_ASSERT(m);
    ROMol *m2 = MolOps::addHs(*m,false,true);
    TEST_ASSERT(m2);
    delete m;
    TEST_ASSERT(m2->getNumAtoms(false)==5);
    MolOps::assignChiralTypesFrom3D(*m2);
    MolOps::assignStereochemistry(*m2,true,true);
    TEST_ASSERT(m2->getAtomWithIdx(1)->hasProp(common_properties::_CIPCode));
    std::string cip;
    m2->getAtomWithIdx(1)->getProp(common_properties::_CIPCode,cip);
    TEST_ASSERT(cip=="S");
  }
  {
    std::string pathName=getenv("RDBASE");
    pathName += "/Code/GraphMol/test_data/";
    ROMol *m = MolFileToMol(pathName+"Issue2951221.3.mol");
    TEST_ASSERT(m);
    ROMol *m2 = MolOps::addHs(*m,false,true);
    TEST_ASSERT(m2);
    delete m;
    TEST_ASSERT(m2->getNumAtoms(false)==5);
    MolOps::assignChiralTypesFrom3D(*m2);
    MolOps::assignStereochemistry(*m2,true,true);
    TEST_ASSERT(m2->getAtomWithIdx(1)->hasProp(common_properties::_CIPCode));
    std::string cip;
    m2->getAtomWithIdx(1)->getProp(common_properties::_CIPCode,cip);
    TEST_ASSERT(cip=="R");
  }

  BOOST_LOG(rdInfoLog) << "Finished" << std::endl;
}

void testSFNetIssue2952255() {
  BOOST_LOG(rdInfoLog) << "-----------------------\n Testing sf.net issue 2952255 : bad assignment of radicals to early elements" << std::endl;
  {
    std::string smi="[C](C)(C)C";
    RWMol *m = SmilesToMol(smi);
    TEST_ASSERT(m);
    TEST_ASSERT(m->getAtomWithIdx(0)->getNumRadicalElectrons()==1);
    delete m;
  }
  {
    std::string smi="[C](C)C";
    RWMol *m = SmilesToMol(smi);
    TEST_ASSERT(m);
    TEST_ASSERT(m->getAtomWithIdx(0)->getNumRadicalElectrons()==2);
    delete m;
  }
  {
    std::string smi="[CH](C)C";
    RWMol *m = SmilesToMol(smi);
    TEST_ASSERT(m);
    TEST_ASSERT(m->getAtomWithIdx(0)->getNumRadicalElectrons()==1);
    delete m;
  }
  {
    std::string smi="[CH+](C)C";
    RWMol *m = SmilesToMol(smi);
    TEST_ASSERT(m);
    TEST_ASSERT(m->getAtomWithIdx(0)->getNumRadicalElectrons()==0);
    delete m;
  }
  {
    std::string smi="[C-](C)C";
    RWMol *m = SmilesToMol(smi);
    TEST_ASSERT(m);
    TEST_ASSERT(m->getAtomWithIdx(0)->getNumRadicalElectrons()==1);
    delete m;
  }
  {
    std::string smi="[C+](C)(C)(C)C";
    RWMol *m = SmilesToMol(smi);
    TEST_ASSERT(m);
    TEST_ASSERT(m->getAtomWithIdx(0)->getNumRadicalElectrons()==1);
    delete m;
  }
  {
    std::string smi="C(C)(C)(C)C";
    RWMol *m = SmilesToMol(smi);
    TEST_ASSERT(m);
    TEST_ASSERT(m->getAtomWithIdx(0)->getNumRadicalElectrons()==0);
    delete m;
  }
  {
    std::string smi="[N](C)C";
    RWMol *m = SmilesToMol(smi);
    TEST_ASSERT(m);
    TEST_ASSERT(m->getAtomWithIdx(0)->getNumRadicalElectrons()==1);
    delete m;
  }
  {
    std::string smi="[N+](C)(C)C";
    RWMol *m = SmilesToMol(smi);
    TEST_ASSERT(m);
    TEST_ASSERT(m->getAtomWithIdx(0)->getNumRadicalElectrons()==1);
    delete m;
  }
  {
    std::string smi="[Cl]";
    RWMol *m = SmilesToMol(smi);
    TEST_ASSERT(m);
    TEST_ASSERT(m->getAtomWithIdx(0)->getNumRadicalElectrons()==1);
    delete m;
  }
  {
    std::string smi="[Cl-]";
    RWMol *m = SmilesToMol(smi);
    TEST_ASSERT(m);
    TEST_ASSERT(m->getAtomWithIdx(0)->getNumRadicalElectrons()==0);
    delete m;
  }
  {
    std::string smi="[Cl]C";
    RWMol *m = SmilesToMol(smi);
    TEST_ASSERT(m);
    TEST_ASSERT(m->getAtomWithIdx(0)->getNumRadicalElectrons()==0);
    delete m;
  }
  {
    std::string smi="[Na]";
    RWMol *m = SmilesToMol(smi);
    TEST_ASSERT(m);
    TEST_ASSERT(m->getAtomWithIdx(0)->getNumRadicalElectrons()==1);
    delete m;
  }
  {
    std::string smi="[Na+]";
    RWMol *m = SmilesToMol(smi);
    TEST_ASSERT(m);
    TEST_ASSERT(m->getAtomWithIdx(0)->getNumRadicalElectrons()==0);
    delete m;
  }
  {
    std::string smi="[Na]C";
    RWMol *m = SmilesToMol(smi);
    TEST_ASSERT(m);
    TEST_ASSERT(m->getAtomWithIdx(0)->getNumRadicalElectrons()==0);
    delete m;
  }
  {
    std::string smi="[Mg+]C";
    RWMol *m = SmilesToMol(smi);
    TEST_ASSERT(m);
    TEST_ASSERT(m->getAtomWithIdx(0)->getNumRadicalElectrons()==0);
    delete m;
  }
  {
    std::string smi="[Mg]C";
    RWMol *m = SmilesToMol(smi);
    TEST_ASSERT(m);
    TEST_ASSERT(m->getAtomWithIdx(0)->getNumRadicalElectrons()==1);
    delete m;
  }
  {
    std::string smi="[Mg+]";
    RWMol *m = SmilesToMol(smi);
    TEST_ASSERT(m);
    TEST_ASSERT(m->getAtomWithIdx(0)->getNumRadicalElectrons()==1);
    delete m;
  }
  {
    std::string smi="[Mg+2]";
    RWMol *m = SmilesToMol(smi);
    TEST_ASSERT(m);
    TEST_ASSERT(m->getAtomWithIdx(0)->getNumRadicalElectrons()==0);
    delete m;
  }
  BOOST_LOG(rdInfoLog) << "Finished" << std::endl;
}

void testSFNetIssue3185548() {
  BOOST_LOG(rdInfoLog) << "-----------------------\n Testing sf.net issue 3185548 : problems with SSSR code" << std::endl;

  {
    std::string pathName=getenv("RDBASE");
    pathName += "/Code/GraphMol/test_data/";
    BOOST_LOG(rdInfoLog) << "  Starting file read 1" << std::endl;
    RWMol *m = MolFileToMol(pathName+"Issue3185548.mol");
    BOOST_LOG(rdInfoLog) << "  finished" << std::endl;
    TEST_ASSERT(m);
  }

  
  {
    std::string pathName=getenv("RDBASE");
    pathName += "/Code/GraphMol/test_data/";
    BOOST_LOG(rdInfoLog) << "  Starting file read 2" << std::endl;
    RWMol *m = MolFileToMol(pathName+"Issue3185548.2.mol");
    BOOST_LOG(rdInfoLog) << "  finished" << std::endl;
    TEST_ASSERT(m);

    m->getRingInfo()->reset();
    unsigned int nsssr;
    VECT_INT_VECT sssrs;
    nsssr=MolOps::findSSSR(*m,sssrs);
    TEST_ASSERT(nsssr=48);
    nsssr=MolOps::symmetrizeSSSR(*m,sssrs);
    TEST_ASSERT(nsssr=56);    
  }

  
  BOOST_LOG(rdInfoLog) << "Finished" << std::endl;
}

void testSFNetIssue3349243(){
  BOOST_LOG(rdInfoLog) << "-------------------------------------" << std::endl;
  BOOST_LOG(rdInfoLog) << "Testing Issue 3349243" << std::endl;
  {
    std::string smi="c1cccc[n+]1";
    RWMol *m=SmilesToMol(smi);
    TEST_ASSERT(m);
    MolOps::Kekulize(*m);
    // just finishing is good
    TEST_ASSERT(m->getBondWithIdx(0)->getBondType()!=Bond::AROMATIC);
    delete m;
  }

  BOOST_LOG(rdInfoLog) << "\tdone" << std::endl;
}

void testFastFindRings(){
  BOOST_LOG(rdInfoLog) << "-------------------------------------" << std::endl;
  BOOST_LOG(rdInfoLog) << "Testing fast find rings" << std::endl;
  {
    std::string smi="CCC";
    RWMol *m=SmilesToMol(smi,0,0);
    TEST_ASSERT(m);
    MolOps::fastFindRings(*m);
    TEST_ASSERT(m->getRingInfo());
    TEST_ASSERT(m->getRingInfo()->isInitialized());
    TEST_ASSERT(m->getRingInfo()->numRings()==0);
    delete m;
  }
  {
    std::string smi="C1CC1";
    RWMol *m=SmilesToMol(smi,0,0);
    TEST_ASSERT(m);
    MolOps::fastFindRings(*m);
    TEST_ASSERT(m->getRingInfo());
    TEST_ASSERT(m->getRingInfo()->isInitialized());
    TEST_ASSERT(m->getRingInfo()->numRings()==1);
    delete m;
  }

  {
    std::string smi="CC1CC1";
    RWMol *m=SmilesToMol(smi,0,0);
    TEST_ASSERT(m);
    MolOps::fastFindRings(*m);
    TEST_ASSERT(m->getRingInfo());
    TEST_ASSERT(m->getRingInfo()->isInitialized());
    TEST_ASSERT(m->getRingInfo()->numRings()==1);
    delete m;
  }

  {
    std::string smi="C1CC1.C1CC1";
    RWMol *m=SmilesToMol(smi,0,0);
    TEST_ASSERT(m);
    MolOps::fastFindRings(*m);
    TEST_ASSERT(m->getRingInfo());
    TEST_ASSERT(m->getRingInfo()->isInitialized());
    TEST_ASSERT(m->getRingInfo()->numRings()==2);
    delete m;
  }
  {
    std::string smi="C1C(C)C1";
    RWMol *m=SmilesToMol(smi,0,0);
    TEST_ASSERT(m);
    MolOps::fastFindRings(*m);
    TEST_ASSERT(m->getRingInfo());
    TEST_ASSERT(m->getRingInfo()->isInitialized());
    TEST_ASSERT(m->getRingInfo()->numRings()==1);
    delete m;
  }
  {
    std::string smi="c1c(=O)nc2[nH]cnn2c1O";
    RWMol *m=SmilesToMol(smi,0,0);
    TEST_ASSERT(m);
    MolOps::fastFindRings(*m);
    TEST_ASSERT(m->getRingInfo());
    TEST_ASSERT(m->getRingInfo()->isInitialized());
    TEST_ASSERT(m->getRingInfo()->numRings()==2);
    delete m;
  }
  BOOST_LOG(rdInfoLog) << "\tdone" << std::endl;
}


void testSFNetIssue3487473(){
  BOOST_LOG(rdInfoLog) << "-------------------------------------" << std::endl;
  BOOST_LOG(rdInfoLog) << "Testing Issue 3487473" << std::endl;
  {
    std::string smi="C*C";
    RWMol *m=SmilesToMol(smi);
    TEST_ASSERT(m);
    TEST_ASSERT(m->getAtomWithIdx(1)->getHybridization()==Atom::UNSPECIFIED);
    delete m;
  }

  {
    std::string smi="C*C";
    RWMol *m = SmartsToMol(smi);
    TEST_ASSERT(m);
    m->updatePropertyCache(false);
    MolOps::setConjugation(*m);
    TEST_ASSERT(m->getAtomWithIdx(1)->getHybridization()==Atom::UNSPECIFIED);
    delete m;
  }

  BOOST_LOG(rdInfoLog) << "\tdone" << std::endl;
}

void testSFNetIssue3480481(){
  BOOST_LOG(rdInfoLog) << "-------------------------------------" << std::endl;
  BOOST_LOG(rdInfoLog) << "Testing Issue 3480481" << std::endl;
  {
    std::string pathName=getenv("RDBASE");
    pathName += "/Code/GraphMol/test_data/";
    RWMol *m = MolFileToMol(pathName+"Issue3480481.mol");
    TEST_ASSERT(m);
    TEST_ASSERT(m->getAtomWithIdx(0)->getIsAromatic()==true);
    TEST_ASSERT(m->getAtomWithIdx(0)->getExplicitValence()==4);
    TEST_ASSERT(m->getAtomWithIdx(0)->getImplicitValence()==0);
    TEST_ASSERT(m->getAtomWithIdx(0)->getFormalCharge()==-1);
    delete m;
  }

  BOOST_LOG(rdInfoLog) << "\tdone" << std::endl;
}


void aamatchtest(std::string smi1,std::string smi2,bool shouldMatch,int idx1,int idx2){
  RWMol *m1=SmilesToMol(smi1);
  RWMol *m2=SmilesToMol(smi2);
  TEST_ASSERT(m1);
  TEST_ASSERT(m2);
  //std::cerr<<"   "<<smi1<<" "<<smi2<<std::endl;
  TEST_ASSERT(m2->getAtomWithIdx(idx2)->Match(m1->getAtomWithIdx(idx1))==shouldMatch);
  delete m1;
  delete m2;
}

void testAtomAtomMatch(){
  BOOST_LOG(rdInfoLog) << "-------------------------------------" << std::endl;
  BOOST_LOG(rdInfoLog) << "Testing Atom-Atom matching behavior" << std::endl;
  /* Here's what we're testing:

     | Molecule | Query   | Match |
     | CCO      | CCO     | Yes   |
     | CC[O-]   | CCO     | Yes   |
     | CCO      | CC[O-]  | No    |
     | CC[O-]   | CC[O-]  | Yes   |
     | CC[O-]   | CC[OH]  | Yes   |
     | CCOC     | CC[OH]  | Yes   |
     | CCOC     | CCO     | Yes   |
     | CCC      | CCC     | Yes   |
     | CC[14C]  | CCC     | Yes   |
     | CCC      | CC[14C] | No    |
     | CC[14C]  | CC[14C] | Yes   |
     | OCO      | C       | Yes   |
     | OCO      | [CH2]   | Yes   |
     | OCO      | [CH3]   | Yes   |
     | O[CH2]O  | C       | Yes   |
     | O[CH2]O  | [CH2]   | Yes   |
     | OCO      | [CH]    | Yes   |

     This is a large superset of issue 3495370

  */

  // note that in some cases here we have to be fairly careful about Hs on 
  // the query to make sure that it doesn't have radicals (radical handling
  // added to fix github #165
  aamatchtest("CCO","O",true,2,0);
  aamatchtest("CC[O-]","O",true,2,0);
  aamatchtest("CCO","[OH-]",false,2,0);
  aamatchtest("CC[O-]","[OH-]",true,2,0);
  aamatchtest("CC[O-]","[OH2]",true,2,0);
  aamatchtest("CCOC","[OH2]",true,2,0);
  aamatchtest("CCOC","O",true,2,0);
  aamatchtest("CCC","C",true,2,0);
  aamatchtest("CC[14C]","C",true,2,0);
  aamatchtest("CCC","[14CH4]",false,2,0);
  aamatchtest("CC[14C]","[14CH4]",true,2,0);
  aamatchtest("CC[13C]","[14CH4]",false,2,0);
  aamatchtest("OCO","C",true,1,0);
  aamatchtest("OCO","[CH4]",true,1,0);
  aamatchtest("O[CH2]O","C",true,1,0);
  aamatchtest("O[CH2]O","[CH4]",true,1,0);
  aamatchtest("OCO","[CH2]",false,1,0); // doesn't match due to radical count
  aamatchtest("O[CH2]O","[CH2]",false,1,0); // doesn't match due to radical count
  aamatchtest("O[CH]O","[CH3]",true,1,0);
  aamatchtest("O[CH]O","[CH2]",false,1,0); // doesn't match due to radical count
  aamatchtest("CC","*",false,1,0);
  aamatchtest("C*","*",true,1,0);
  aamatchtest("C[1*]","*",true,1,0);
  aamatchtest("C[1*]","[1*]",true,1,0);
  aamatchtest("C*","[1*]",true,1,0);
  aamatchtest("C[2*]","[1*]",false,1,0);

  BOOST_LOG(rdInfoLog) << "\tdone" << std::endl;
}


void testSFNetIssue3525076(){
  BOOST_LOG(rdInfoLog) << "-------------------------------------" << std::endl;
  BOOST_LOG(rdInfoLog) << "Testing Issue 3525076" << std::endl;
  {
    std::string pathName=getenv("RDBASE");
    pathName += "/Code/GraphMol/test_data/";
    RWMol *m = MolFileToMol(pathName+"Issue3525076.sdf");
    TEST_ASSERT(m);
    TEST_ASSERT(m->getBondWithIdx(18)->getIsAromatic()==false);
    TEST_ASSERT(m->getBondWithIdx(18)->getBondType()==Bond::SINGLE);
    MolOps::Kekulize(*m);
    TEST_ASSERT(m->getBondWithIdx(18)->getIsAromatic()==false);
    TEST_ASSERT(m->getBondWithIdx(18)->getBondType()==Bond::SINGLE);
    MolOps::sanitizeMol(*m);
    TEST_ASSERT(m->getBondWithIdx(18)->getIsAromatic()==false);
    TEST_ASSERT(m->getBondWithIdx(18)->getBondType()==Bond::SINGLE);
    delete m;
  }

  BOOST_LOG(rdInfoLog) << "\tdone" << std::endl;
}

void testBasicCanon(){
  BOOST_LOG(rdInfoLog) << "-------------------------------------" << std::endl;
  BOOST_LOG(rdInfoLog) << "Testing canonicalization basics" << std::endl;
  // these are all cases that were problematic at one time or another during
  // the canonicalization rewrite.
#if 1
  {
    std::string smi="FC1C(=C/Cl)\\C1";
    RWMol *m = SmilesToMol(smi);
    TEST_ASSERT(m);
    TEST_ASSERT(m->getBondBetweenAtoms(2,3)->getBondType()==Bond::DOUBLE);
    TEST_ASSERT(m->getBondBetweenAtoms(2,3)->getStereo()==Bond::STEREOZ);

    //std::cerr<<"-------------\n";
    std::string csmi1=MolToSmiles(*m,true);
    //std::cerr<<csmi1<<std::endl;
    RWMol *m2 = SmilesToMol(csmi1);
    TEST_ASSERT(m2);

    MatchVectType mv;
    TEST_ASSERT(SubstructMatch(*m,*m2,mv));
    std::map<int,int> mmap;
    for(MatchVectType::const_iterator mvit=mv.begin();mvit!=mv.end();++mvit){
      mmap[mvit->second]=mvit->first;
    }
    TEST_ASSERT(m2->getBondBetweenAtoms(mmap[2],mmap[3])->getBondType()==Bond::DOUBLE);
    TEST_ASSERT(m2->getBondBetweenAtoms(mmap[2],mmap[3])->getStereo()==Bond::STEREOZ);

    
    //std::cerr<<"-------------\n";
    std::string csmi2=MolToSmiles(*m2,true);
    //std::cerr<<csmi1<<"\n"<<csmi2<<"\n-------------\n"<<std::endl;
    TEST_ASSERT(csmi1==csmi2);
    delete m;
    delete m2;
  }



  {
    std::string smi="CC1(C)C2CCC1(C)C(=O)/C2=C\\C(N=N/c1ccccc1)=N/Nc1ccccc1";
    RWMol *m = SmilesToMol(smi);
    TEST_ASSERT(m);
    TEST_ASSERT(m->getBondBetweenAtoms(10,11)->getBondType()==Bond::DOUBLE);
    TEST_ASSERT(m->getBondBetweenAtoms(10,11)->getStereo()==Bond::STEREOZ);
    TEST_ASSERT(m->getBondBetweenAtoms(12,21)->getBondType()==Bond::DOUBLE);
    TEST_ASSERT(m->getBondBetweenAtoms(12,21)->getStereo()==Bond::STEREOE);
    TEST_ASSERT(m->getBondBetweenAtoms(13,14)->getBondType()==Bond::DOUBLE);
    TEST_ASSERT(m->getBondBetweenAtoms(13,14)->getStereo()==Bond::STEREONONE);
    //std::cerr<<"-------------\n";
    std::string csmi1=MolToSmiles(*m,true);

    RWMol *m2 = SmilesToMol(csmi1);
    TEST_ASSERT(m2);

    MatchVectType mv;
    TEST_ASSERT(SubstructMatch(*m,*m2,mv));
    std::map<int,int> mmap;
    for(MatchVectType::const_iterator mvit=mv.begin();mvit!=mv.end();++mvit){
      mmap[mvit->second]=mvit->first;
    }
    TEST_ASSERT(m2->getBondBetweenAtoms(mmap[10],mmap[11])->getBondType()==Bond::DOUBLE);
    TEST_ASSERT(m2->getBondBetweenAtoms(mmap[10],mmap[11])->getStereo()==Bond::STEREOZ);
    TEST_ASSERT(m2->getBondBetweenAtoms(mmap[12],mmap[21])->getBondType()==Bond::DOUBLE);
    TEST_ASSERT(m2->getBondBetweenAtoms(mmap[12],mmap[21])->getStereo()==Bond::STEREOE);
    TEST_ASSERT(m2->getBondBetweenAtoms(mmap[13],mmap[14])->getBondType()==Bond::DOUBLE);
    TEST_ASSERT(m2->getBondBetweenAtoms(mmap[13],mmap[14])->getStereo()==Bond::STEREONONE);
    
    //std::cerr<<"-------------\n";
    std::string csmi2=MolToSmiles(*m2,true);
    //std::cerr<<csmi1<<"\n"<<csmi2<<"\n-------------\n"<<std::endl;
    TEST_ASSERT(csmi1==csmi2);
    delete m;
    delete m2;
  }


  {
    std::string smi="COc1ccc(OC)c2[nH]c(=O)cc(C)c21";
    RWMol *m = SmilesToMol(smi);
    TEST_ASSERT(m);
    //std::cerr<<"-------------\n";
    std::string csmi1=MolToSmiles(*m,true);
    delete m;
    m = SmilesToMol(csmi1);
    TEST_ASSERT(m);
    //std::cerr<<"-------------\n";
    std::string csmi2=MolToSmiles(*m,true);
    //std::cerr<<csmi1<<"\n"<<csmi2<<"\n-------------\n"<<std::endl;
    TEST_ASSERT(csmi1==csmi2);
    delete m;
  }
  {
    std::string smi="COc1cc(C)c(C(=O)[O-])cc1OC";
    RWMol *m = SmilesToMol(smi);
    TEST_ASSERT(m);
    //std::cerr<<"-------------\n";
    std::string csmi1=MolToSmiles(*m,true);
    delete m;
    m = SmilesToMol(csmi1);
    TEST_ASSERT(m);
    //std::cerr<<"-------------\n";
    std::string csmi2=MolToSmiles(*m,true);
    //std::cerr<<csmi1<<"\n"<<csmi2<<"\n-------------\n"<<std::endl;
    TEST_ASSERT(csmi1==csmi2);
    delete m;
  }
  {
    std::string smi="COc1ccc(C(=O)OC(c2ccc(OC)cc2)C(C)O)cc1";
    RWMol *m = SmilesToMol(smi);
    TEST_ASSERT(m);
    //std::cerr<<"-------------\n";
    std::string csmi1=MolToSmiles(*m,true);
    delete m;
    m = SmilesToMol(csmi1);
    TEST_ASSERT(m);
    //std::cerr<<"-------------\n";
    std::string csmi2=MolToSmiles(*m,true);
    //std::cerr<<csmi1<<"\n"<<csmi2<<"\n-------------\n"<<std::endl;
    TEST_ASSERT(csmi1==csmi2);
    delete m;
  }
  {
    std::string smi="CC(C)C1CCC(C)=CC1=NNC(N)=O";
    RWMol *m = SmilesToMol(smi);
    TEST_ASSERT(m);
    //std::cerr<<"-------------\n";
    std::string csmi1=MolToSmiles(*m,true);
    delete m;
    m = SmilesToMol(csmi1);
    TEST_ASSERT(m);
    //std::cerr<<"-------------\n";
    std::string csmi2=MolToSmiles(*m,true);
    //std::cerr<<csmi1<<"\n"<<csmi2<<"\n-------------\n"<<std::endl;
    TEST_ASSERT(csmi1==csmi2);
    delete m;
  }
  {
    std::string smi="COCCNC(=O)c1ccccc1N1C(=O)C2(C)c3[nH]c4ccccc4c3CCN2C1=O";
    RWMol *m = SmilesToMol(smi);
    TEST_ASSERT(m);
    //std::cerr<<"-------------\n";
    std::string csmi1=MolToSmiles(*m,true);
    delete m;
    m = SmilesToMol(csmi1);
    TEST_ASSERT(m);
    //std::cerr<<"-------------\n";
    std::string csmi2=MolToSmiles(*m,true);
    //std::cerr<<csmi1<<"\n"<<csmi2<<"\n-------------\n"<<std::endl;
    TEST_ASSERT(csmi1==csmi2);
    delete m;
  }
  {
    std::string smi="Cc1c(Br)cc(Br)cc1C(F)(F)F";
    RWMol *m = SmilesToMol(smi);
    TEST_ASSERT(m);
    //std::cerr<<"-------------\n";
    std::string csmi1=MolToSmiles(*m,true);
    delete m;
    m = SmilesToMol(csmi1);
    TEST_ASSERT(m);
    //std::cerr<<"-------------\n";
    std::string csmi2=MolToSmiles(*m,true);
    //std::cerr<<csmi1<<"\n"<<csmi2<<"\n-------------\n"<<std::endl;
    TEST_ASSERT(csmi1==csmi2);
    delete m;
  }
  {
    std::string pathName=getenv("RDBASE");
    pathName += "/Code/GraphMol/test_data/";
    RWMol *m = MolFileToMol(pathName+"zinc4235774a.mol");
    TEST_ASSERT(m);
    TEST_ASSERT(m->getBondBetweenAtoms(1,2)->getBondType()==Bond::DOUBLE);
    TEST_ASSERT(m->getBondBetweenAtoms(1,2)->getStereo()==Bond::STEREOZ);
    TEST_ASSERT(m->getBondBetweenAtoms(7,8)->getBondType()==Bond::DOUBLE);
    TEST_ASSERT(m->getBondBetweenAtoms(7,8)->getStereo()==Bond::STEREOZ);
    std::string smi=MolToSmiles(*m,true);
    //std::cerr<<"SMILES: "<<smi<<std::endl;
    RWMol *m2 = SmilesToMol(smi);
    MatchVectType mv;
    TEST_ASSERT(SubstructMatch(*m,*m2,mv));
    std::map<int,int> mmap;
    for(MatchVectType::const_iterator mvit=mv.begin();mvit!=mv.end();++mvit){
      mmap[mvit->second]=mvit->first;
    }
    TEST_ASSERT(m2->getBondBetweenAtoms(mmap[1],mmap[2])->getBondType()==Bond::DOUBLE);    
    TEST_ASSERT(m2->getBondBetweenAtoms(mmap[7],mmap[8])->getBondType()==Bond::DOUBLE);        
    TEST_ASSERT(m2->getBondBetweenAtoms(mmap[1],mmap[2])->getStereo()==Bond::STEREOZ);
    TEST_ASSERT(m2->getBondBetweenAtoms(mmap[7],mmap[8])->getStereo()==Bond::STEREOZ);
  }
  {
    std::string pathName=getenv("RDBASE");
    pathName += "/Code/GraphMol/test_data/";
    RWMol *m = MolFileToMol(pathName+"zinc4235774.mol");
    TEST_ASSERT(m);
    TEST_ASSERT(m->getBondBetweenAtoms(4,5)->getBondType()==Bond::DOUBLE);
    TEST_ASSERT(m->getBondBetweenAtoms(4,5)->getStereo()==Bond::STEREOZ);
    TEST_ASSERT(m->getBondBetweenAtoms(14,15)->getBondType()==Bond::DOUBLE);
    TEST_ASSERT(m->getBondBetweenAtoms(14,15)->getStereo()==Bond::STEREOZ);
    std::string smi=MolToSmiles(*m,true);
    RWMol *m2 = SmilesToMol(smi);
    MatchVectType mv;
    TEST_ASSERT(SubstructMatch(*m,*m2,mv));
    std::map<int,int> mmap;
    for(MatchVectType::const_iterator mvit=mv.begin();mvit!=mv.end();++mvit){
      mmap[mvit->second]=mvit->first;
    }
    TEST_ASSERT(m2->getBondBetweenAtoms(mmap[4],mmap[5])->getBondType()==Bond::DOUBLE);    
    TEST_ASSERT(m2->getBondBetweenAtoms(mmap[14],mmap[15])->getBondType()==Bond::DOUBLE);        
    TEST_ASSERT(m2->getBondBetweenAtoms(mmap[4],mmap[5])->getStereo()==Bond::STEREOZ);
    TEST_ASSERT(m2->getBondBetweenAtoms(mmap[14],mmap[15])->getStereo()==Bond::STEREOZ);
  }
#endif

  {
    std::string pathName=getenv("RDBASE");
    pathName += "/Code/GraphMol/test_data/";
    RWMol *m = MolFileToMol(pathName+"zinc3850436piece.mol");
    TEST_ASSERT(m);
    std::string csmi1=MolToSmiles(*m,true);
    delete m;
    m = SmilesToMol(csmi1);
    //std::cerr<<"-------------\n";
    std::string csmi2=MolToSmiles(*m,true);
    //std::cerr<<csmi1<<"\n"<<csmi2<<"\n-------------\n"<<std::endl;
    TEST_ASSERT(csmi1==csmi2);
    delete m;
  }
  {
    std::string pathName=getenv("RDBASE");
    pathName += "/Code/GraphMol/test_data/";
    RWMol *m = MolFileToMol(pathName+"zinc13403961piece.mol");
    TEST_ASSERT(m);
    TEST_ASSERT(m->getBondBetweenAtoms(1,2)->getBondType()==Bond::DOUBLE);
    TEST_ASSERT(m->getBondBetweenAtoms(1,2)->getStereo()==Bond::STEREOZ);
    TEST_ASSERT(m->getBondBetweenAtoms(3,7)->getBondType()==Bond::DOUBLE);
    TEST_ASSERT(m->getBondBetweenAtoms(3,7)->getStereo()==Bond::STEREOE);
    TEST_ASSERT(m->getBondBetweenAtoms(4,5)->getBondType()==Bond::DOUBLE);
    TEST_ASSERT(m->getBondBetweenAtoms(4,5)->getStereo()==Bond::STEREOE);
    std::string csmi1=MolToSmiles(*m,true);
    //std::cerr<<"SMI1: "<<csmi1<<std::endl;
    RWMol *m2 = SmilesToMol(csmi1);
    MatchVectType mv;
    TEST_ASSERT(SubstructMatch(*m,*m2,mv));
    std::map<int,int> mmap;
    for(MatchVectType::const_iterator mvit=mv.begin();mvit!=mv.end();++mvit){
      mmap[mvit->second]=mvit->first;
    }

    TEST_ASSERT(m2->getBondBetweenAtoms(mmap[1],mmap[2])->getBondType()==Bond::DOUBLE);
    TEST_ASSERT(m2->getBondBetweenAtoms(mmap[1],mmap[2])->getStereo()==Bond::STEREOZ);
    TEST_ASSERT(m2->getBondBetweenAtoms(mmap[3],mmap[7])->getBondType()==Bond::DOUBLE);
    TEST_ASSERT(m2->getBondBetweenAtoms(mmap[3],mmap[7])->getStereo()==Bond::STEREOE);
    TEST_ASSERT(m2->getBondBetweenAtoms(mmap[4],mmap[5])->getBondType()==Bond::DOUBLE);
    TEST_ASSERT(m2->getBondBetweenAtoms(mmap[4],mmap[5])->getStereo()==Bond::STEREOE);

    //std::cerr<<"-------------\n";
    std::string csmi2=MolToSmiles(*m2,true);
    //std::cerr<<csmi1<<"\n"<<csmi2<<"\n-------------\n"<<std::endl;
    TEST_ASSERT(csmi1==csmi2);
    delete m;
  }
  {
    std::string smi="C\\N=c1/s/c(=N\\Cl)/c/1=N/F";
    RWMol *m = SmilesToMol(smi);
    TEST_ASSERT(m);
    //std::cerr<<"-------------\n";
    std::string csmi1=MolToSmiles(*m,true);
    delete m;
    m = SmilesToMol(csmi1);
    TEST_ASSERT(m);
    //std::cerr<<"-------------\n";
    std::string csmi2=MolToSmiles(*m,true);
    //std::cerr<<csmi1<<"\n"<<csmi2<<"\n-------------\n"<<std::endl;
    TEST_ASSERT(csmi1==csmi2);
    delete m;
  }
  {
    std::string smi="Cc1ccc(S(=O)(=O)/N=c2sc(=N\\C(C)(C)C)/c\\2=N/C(C)(C)C)cc1";
    RWMol *m = SmilesToMol(smi);
    TEST_ASSERT(m);
    //std::cerr<<"-------------\n";
    std::string csmi1=MolToSmiles(*m,true);
    delete m;
    m = SmilesToMol(csmi1);
    TEST_ASSERT(m);
    //std::cerr<<"-------------\n";
    std::string csmi2=MolToSmiles(*m,true);
    //std::cerr<<csmi1<<"\n"<<csmi2<<"\n-------------\n"<<std::endl;
    TEST_ASSERT(csmi1==csmi2);
    delete m;
  }
  {
    std::string pathName=getenv("RDBASE");
    pathName += "/Code/GraphMol/test_data/";
    RWMol *m = MolFileToMol(pathName+"zinc6624278.mol");
    TEST_ASSERT(m);
    TEST_ASSERT(m->getBondBetweenAtoms(21,13)->getBondType()==Bond::DOUBLE);
    TEST_ASSERT(m->getBondBetweenAtoms(21,13)->getStereo()==Bond::STEREOE);
    TEST_ASSERT(m->getBondBetweenAtoms(5,12)->getBondType()==Bond::DOUBLE);
    TEST_ASSERT(m->getBondBetweenAtoms(5,12)->getStereo()==Bond::STEREOZ);

    std::string csmi1=MolToSmiles(*m,true);
    //std::cerr<<"SMI1: "<<csmi1<<std::endl;
    RWMol *m2 = SmilesToMol(csmi1);
    MatchVectType mv;
    TEST_ASSERT(SubstructMatch(*m,*m2,mv));
    std::map<int,int> mmap;
    for(MatchVectType::const_iterator mvit=mv.begin();mvit!=mv.end();++mvit){
      mmap[mvit->second]=mvit->first;
    }

    TEST_ASSERT(m2->getBondBetweenAtoms(mmap[21],mmap[13])->getBondType()==Bond::DOUBLE);
    TEST_ASSERT(m2->getBondBetweenAtoms(mmap[21],mmap[13])->getStereo()==Bond::STEREOE);
    TEST_ASSERT(m2->getBondBetweenAtoms(mmap[5],mmap[12])->getBondType()==Bond::DOUBLE);
    TEST_ASSERT(m2->getBondBetweenAtoms(mmap[5],mmap[12])->getStereo()==Bond::STEREOZ);

    //std::cerr<<"-------------\n";
    std::string csmi2=MolToSmiles(*m2,true);
    //std::cerr<<csmi1<<"\n"<<csmi2<<"\n-------------\n"<<std::endl;
    TEST_ASSERT(csmi1==csmi2);
    delete m2;

    std::string tsmi=MolToSmiles(*m,true,false,7,false);
    //std::cerr<<"-------------\n";
    //std::cerr<<"T:\n"<<tsmi<<"\n-------------\n"<<std::endl;
    m2 = SmilesToMol(tsmi);
    TEST_ASSERT(SubstructMatch(*m,*m2,mv));
    mmap.clear();
    for(MatchVectType::const_iterator mvit=mv.begin();mvit!=mv.end();++mvit){
      mmap[mvit->second]=mvit->first;
    }
    TEST_ASSERT(m2->getBondBetweenAtoms(mmap[21],mmap[13])->getBondType()==Bond::DOUBLE);
    TEST_ASSERT(m2->getBondBetweenAtoms(mmap[21],mmap[13])->getStereo()==Bond::STEREOE);
    TEST_ASSERT(m2->getBondBetweenAtoms(mmap[5],mmap[12])->getBondType()==Bond::DOUBLE);
    TEST_ASSERT(m2->getBondBetweenAtoms(mmap[5],mmap[12])->getStereo()==Bond::STEREOZ);
    
    //std::cerr<<"-------------\n";
    csmi2=MolToSmiles(*m2,true);
    //std::cerr<<csmi1<<"\n"<<csmi2<<"\n-------------\n"<<std::endl;
    TEST_ASSERT(csmi1==csmi2);
    delete m2;
    
    delete m;

    
  }
  {
    std::string smi="F/C=C/C=C(C)/C=C/Cl";
    RWMol *m = SmilesToMol(smi);
    TEST_ASSERT(m);
    TEST_ASSERT(m->getBondBetweenAtoms(1,2)->getBondType()==Bond::DOUBLE);
    TEST_ASSERT(m->getBondBetweenAtoms(1,2)->getStereo()==Bond::STEREOE);
    TEST_ASSERT(m->getBondBetweenAtoms(3,4)->getBondType()==Bond::DOUBLE);
    TEST_ASSERT(m->getBondBetweenAtoms(3,4)->getStereo()==Bond::STEREOE);
    TEST_ASSERT(m->getBondBetweenAtoms(6,7)->getBondType()==Bond::DOUBLE);
    TEST_ASSERT(m->getBondBetweenAtoms(6,7)->getStereo()==Bond::STEREOE);



    std::string tsmi=MolToSmiles(*m,true,false,3,false);
    //std::cerr<<"-------------\n";
    //std::cerr<<"T:\n"<<tsmi<<"\n-------------\n"<<std::endl;
    RWMol *m2 = SmilesToMol(tsmi);
    MatchVectType mv;
    TEST_ASSERT(SubstructMatch(*m,*m2,mv));
    std::map<int,int> mmap;
    mmap.clear();
    for(MatchVectType::const_iterator mvit=mv.begin();mvit!=mv.end();++mvit){
      mmap[mvit->second]=mvit->first;
    }
    TEST_ASSERT(m2->getBondBetweenAtoms(mmap[1],mmap[2])->getBondType()==Bond::DOUBLE);
    TEST_ASSERT(m2->getBondBetweenAtoms(mmap[1],mmap[2])->getStereo()==Bond::STEREOE);
    TEST_ASSERT(m2->getBondBetweenAtoms(mmap[3],mmap[4])->getBondType()==Bond::DOUBLE);
    TEST_ASSERT(m2->getBondBetweenAtoms(mmap[3],mmap[4])->getStereo()==Bond::STEREOE);
    TEST_ASSERT(m2->getBondBetweenAtoms(mmap[6],mmap[7])->getBondType()==Bond::DOUBLE);
    TEST_ASSERT(m2->getBondBetweenAtoms(mmap[6],mmap[7])->getStereo()==Bond::STEREOE);

    
    std::string csmi1=MolToSmiles(*m,true);
    //std::cerr<<"SMI1: "<<csmi1<<std::endl;
    //std::cerr<<"-------------\n";
    std::string csmi2=MolToSmiles(*m2,true);
    //std::cerr<<csmi1<<"\n"<<csmi2<<"\n-------------\n"<<std::endl;
    TEST_ASSERT(csmi1==csmi2);

    delete m2;
    delete m;
  }

  {
    // this was issue 3528556
    std::string smi="N12.N13.C24.C35.C46.C56";
    RWMol *m = SmilesToMol(smi);
    TEST_ASSERT(m);
    std::string csmi=MolToSmiles(*m,true);
    delete m;
    m = SmilesToMol(csmi);
    TEST_ASSERT(m);
    smi=MolToSmiles(*m,true);
    TEST_ASSERT(csmi==smi);
  }
  {
    // this was issue 3526831
    std::string smi="CO/N=C/C(=C(\\O)/c1ccc(Cl)cc1)/C=N\\OC";
    RWMol *m = SmilesToMol(smi);
    TEST_ASSERT(m);
    std::string csmi=MolToSmiles(*m,true);
    delete m;
    m = SmilesToMol(csmi);
    TEST_ASSERT(m);
    smi=MolToSmiles(*m,true);
    TEST_ASSERT(csmi==smi);
  }

  
  BOOST_LOG(rdInfoLog) << "\tdone" << std::endl;
}


void testSFNetIssue3549146() {
  BOOST_LOG(rdInfoLog) << "-----------------------\n Testing sf.net issue 3549146: problems after mergeQueryHs" << std::endl;

  {
    std::string pathName=getenv("RDBASE");
    pathName += "/Code/GraphMol/test_data/";
    ROMol *m = MolFileToMol(pathName+"Issue3549146.mol",true,false);
    TEST_ASSERT(m);
    TEST_ASSERT(m->getNumAtoms()==16);
    ROMol *m2 = MolOps::mergeQueryHs(*m);
    TEST_ASSERT(m2);
    TEST_ASSERT(m2->getNumAtoms()==13);
    TEST_ASSERT(!(m2->getRingInfo()->isInitialized()));
    delete m;
    delete m2;
  }
  {
    std::string smi="CCC.C";
    RWMol *m = SmilesToMol(smi);
    TEST_ASSERT(m);
    TEST_ASSERT(m->getNumAtoms()==4);
    TEST_ASSERT((m->getRingInfo()->isInitialized()));
    m->addBond(1,3,Bond::SINGLE);
    TEST_ASSERT((m->getRingInfo()->isInitialized()));
    m->addBond(0,2,Bond::SINGLE);
    TEST_ASSERT(!(m->getRingInfo()->isInitialized()));

    delete m;
  }
  {
    std::string smi="C1CC1C";
    RWMol *m = SmilesToMol(smi);
    TEST_ASSERT(m);
    TEST_ASSERT(m->getNumAtoms()==4);
    TEST_ASSERT((m->getRingInfo()->isInitialized()));
    m->removeBond(2,3);
    TEST_ASSERT(!(m->getRingInfo()->isInitialized()));
    delete m;
  }
  {
    std::string smi="C1CC1C";
    RWMol *m = SmilesToMol(smi);
    TEST_ASSERT(m);
    TEST_ASSERT(m->getNumAtoms()==4);
    TEST_ASSERT((m->getRingInfo()->isInitialized()));
    m->removeAtom(3);
    TEST_ASSERT(!(m->getRingInfo()->isInitialized()));
    delete m;
  }

  BOOST_LOG(rdInfoLog) << "Finished" << std::endl;
}


void testSFNetIssue249() {
  BOOST_LOG(rdInfoLog) << "-----------------------\n Testing sf.net issue 249: finding rings consumes all memory" << std::endl;

  {
    std::string smi="Cc1cc2cc(c1)C(=O)NCc1cc-3cc(CNC(=O)c4cc(C)cc(c4)C(=O)NCc4cc(cc(CNC2=O)c4O)-c2cc4CNC(=O)c5cc(C)cc(c5)C(=O)NCc5cc-3cc(CNC(=O)c3cc(C)cc(c3)C(=O)NCc(c2)c4O)c5O)c1O";
    ROMol *m = SmilesToMol(smi,0,0);
    TEST_ASSERT(m);
    TEST_ASSERT(m->getNumAtoms()==88);
    m->updatePropertyCache(false);
    std::cerr<<"starting ring finding"<<std::endl;
    MolOps::findSSSR(*m);
    std::cerr<<"done"<<std::endl;    
    
    delete m;
  }

  {
    std::string smi="CCCOc1c2CNC(=O)c3cc(cc(c3)C(=O)NCc3cc4cc(CNC(=O)c5cc(C(=O)NCc1cc(c2)c1cc2CNC(=O)c6cc(cc(c6)C(=O)NCc6cc4cc(CNC(=O)c4cc(C(=O)NCc(c1)c2OCCC)cc(c4)C(=O)NC(COCCC(=O)O)(COCCC(=O)O)COCCC(=O)O)c6OCCC)C(=O)NC(COCCC(=O)O)(COCCC(=O)O)COCCC(=O)O)cc(c5)C(=O)NC(COCCC(=O)O)(COCCC(=O)O)COCCC(=O)O)c3OCCC)C(=O)NC(COCCC(=O)O)(COCCC(=O)O)COCCC(=O)O";
    ROMol *m = SmilesToMol(smi,0,0);
    TEST_ASSERT(m);
    TEST_ASSERT(m->getNumAtoms()==196);
    m->updatePropertyCache(false);
    std::cerr<<"starting ring finding"<<std::endl;
    MolOps::findSSSR(*m);
    std::cerr<<"done"<<std::endl;    
    
    delete m;
  }

  {
    std::string smi="CCn1nnc(c1)CN=C(C1CC2C3CCC4C5C3C3C6C2C2C1C1CCC7C(C1)C1C8C9C7C(C(=O)O)C(C(=O)O)C7C9C(C9C8C8C%10C1C1C(C2C2C6C6C%11C3C(C5)C3C(C(=O)O)C5C%12CC9C9C8C8C(C%10)C%10C%13C(C%14C(C2C1C(=O)O)C6C1C2C%11C3C3C5C(C5C%12C9C(C8CC%10)CC5)C(CC3C2C(C(C1C%14CC%13C(=NCc1nnn(c1)CC)O)C(=O)O)C(=O)O)C(=NCc1nnn(c1)CC)O)C(=O)O)C(=O)O)CC1C(C4C(CC71)C(=NCc1nnn(c1)CC)O)C(=O)O)O";
    ROMol *m = SmilesToMol(smi,0,0);
    TEST_ASSERT(m);
    TEST_ASSERT(m->getNumAtoms()==167);
    m->updatePropertyCache(false);
    std::cerr<<"starting ring finding"<<std::endl;
    MolOps::findSSSR(*m);
    std::cerr<<"done"<<std::endl;    
    delete m;
  }

  {
    std::string smi="C/C=N/c1ccc(cc1)c1cc2cc(c1)c1ccc(cc1)N=Cc1ccc(cc1)c1cc(cc(c1)c1ccc(cc1)C)c1ccc(cc1)C=Nc1ccc(cc1)c1cc(cc(c1)c1ccc(cc1)/N=C/C)c1ccc(cc1)N=Cc1ccc(cc1)c1cc(c3ccc(C=Nc4ccc(c5cc6c7ccc(N=Cc8ccc(c9cc(c%10ccc(C=Nc%11ccc2cc%11)cc%10)cc(c9)c2ccc(cc2)C=Nc2ccc(cc2)c2cc(cc(c2)c2ccc(cc2)N=Cc2ccc(cc2)c2cc(cc(c2)c2ccc(cc2)C)c2ccc(cc2)C=Nc2ccc(cc2)c2cc(c9ccc(N=Cc%10ccc(c%11cc(c%12ccc(C=Nc%13ccc(c(c6)c5)cc%13)cc%12)cc(c%11)c5ccc(cc5)C)cc%10)cc9)cc(c2)c2ccc(cc2)/N=C/C)c2ccc(cc2)/N=C/C)cc8)cc7)cc4)cc3)cc(c1)c1ccc(cc1)C";
    RWMol *m = SmilesToMol(smi,0,0);
    TEST_ASSERT(m);
    TEST_ASSERT(m->getNumAtoms()==278);
    std::cerr<<"starting sanitization"<<std::endl;
    MolOps::sanitizeMol(*m);
    std::cerr<<"done"<<std::endl;    
    delete m;
  }

  {
    std::string smi="COc1cc2ccc1n1c(=O)n(c3ccc(cc3OC)c3ccc(c(c3)OC)n3c(=O)n(c4ccc(cc4OC)c4ccc(c(c4)OC)n4c(=O)n(c5ccc(cc5OC)c5ccc(n6c(=O)n(c7ccc(c8ccc(n9c(=O)n(c%10ccc(c%11ccc(n%12c(=O)n(c%13ccc2cc%13OC)c(=O)n(c%12=O)c2ccc(cc2OC)C)c(OC)c%11)cc%10OC)c(=O)n(c9=O)c2ccc(cc2OC)C)c(OC)c8)cc7OC)c(=O)n(c6=O)c2ccc(cc2OC)C)c(c5)OC)c(=O)n(c4=O)c2ccc(cc2OC)C)c(=O)n(c3=O)c2ccc(cc2OC)C)c(=O)n(c1=O)c1ccc(cc1OC)C";
    RWMol *m = SmilesToMol(smi,0,0);
    TEST_ASSERT(m);
    TEST_ASSERT(m->getNumAtoms()==204);
    std::cerr<<"starting sanitization"<<std::endl;
    MolOps::sanitizeMol(*m);
    std::cerr<<"done"<<std::endl;    
    delete m;
  }


  BOOST_LOG(rdInfoLog) << "Finished" << std::endl;
}

void testSFNetIssue256() {
  BOOST_LOG(rdInfoLog) << "-----------------------\n Testing sf.net issue 256: bad atom counts" << std::endl;

  {
    std::string smi="*CC[H]";
    ROMol *m = SmilesToMol(smi,0,0);
    TEST_ASSERT(m);
    m->updatePropertyCache(false);
    TEST_ASSERT(m->getNumAtoms()==4);
    TEST_ASSERT(m->getNumAtoms(false)==8);
    TEST_ASSERT(m->getNumHeavyAtoms()==2);    
    delete m;
  }
  {
    std::string smi="*CC[2H]";
    ROMol *m = SmilesToMol(smi);
    TEST_ASSERT(m);
    TEST_ASSERT(m->getNumAtoms()==4);
    TEST_ASSERT(m->getNumAtoms(false)==8);
    TEST_ASSERT(m->getNumHeavyAtoms()==2);    
    delete m;
  }


  BOOST_LOG(rdInfoLog) << "Finished" << std::endl;
}

void testSFNetIssue266() {
  BOOST_LOG(rdInfoLog) << "-----------------------\n Testing sf.net issue 266: ring finding error" << std::endl;

  {
    std::string pathName=getenv("RDBASE");
    pathName += "/Code/GraphMol/test_data/";
    RWMol *m = MolFileToMol(pathName+"Issue266.mol",false);
    TEST_ASSERT(m);
    TEST_ASSERT(m->getNumAtoms()==19);
    TEST_ASSERT(m->getNumBonds()==25);
    std::cerr<<"starting ring finding"<<std::endl;
    MolOps::findSSSR(*m);
    std::cerr<<"done"<<std::endl;    
    TEST_ASSERT(m->getRingInfo()->numRings()==(m->getNumBonds()-m->getNumAtoms()+1));
    delete m;
  }

  BOOST_LOG(rdInfoLog) << "Finished" << std::endl;
}

void testSFNetIssue272() {
  BOOST_LOG(rdInfoLog) << "-----------------------\n Testing sf.net issue 272: removing two-coordinate Hs" << std::endl;

  {
    std::string smi="C[H-]C";
    ROMol *m = SmilesToMol(smi);
    TEST_ASSERT(m);
    TEST_ASSERT(m->getNumAtoms()==3);
    delete m;
  }
  {
    std::string smi="C[H].C";
    ROMol *m = SmilesToMol(smi);
    TEST_ASSERT(m);
    TEST_ASSERT(m->getNumAtoms()==2);
    delete m;
  }

  BOOST_LOG(rdInfoLog) << "Finished" << std::endl;
}



void testGitHubIssue8()
{
  BOOST_LOG(rdInfoLog) << "-----------------------\n Testing Github issue 8 (impact of removeAtom on bond stereo atoms)" << std::endl;
  {
    std::string smi= "Cl/C=C/Cl";
    RWMol *m = SmilesToMol(smi);
    TEST_ASSERT(m);
    MolOps::assignStereochemistry(*m);
    TEST_ASSERT(m->getBondWithIdx(1)->getStereoAtoms().size()==2);
    m->removeAtom((unsigned int)0);
    TEST_ASSERT(m->getBondWithIdx(1)->getStereoAtoms().size()==0);
    delete m;
  }
  {
    std::string smi= "CC/C=C/Cl";
    RWMol *m = SmilesToMol(smi);
    TEST_ASSERT(m);
    MolOps::assignStereochemistry(*m);
    INT_VECT &sas=m->getBondWithIdx(2)->getStereoAtoms();
    TEST_ASSERT(sas.size()==2);
    TEST_ASSERT(std::find(sas.begin(),sas.end(),1)!=sas.end());
    m->removeAtom((unsigned int)0);
    TEST_ASSERT(m->getBondWithIdx(1)->getStereoAtoms().size()==2);
    TEST_ASSERT(std::find(sas.begin(),sas.end(),0)!=sas.end());
    TEST_ASSERT(std::find(sas.begin(),sas.end(),1)==sas.end());
    delete m;
  }
  {
    std::string smi= "C/C=C/CC";
    RWMol *m = SmilesToMol(smi);
    TEST_ASSERT(m);
    MolOps::assignStereochemistry(*m);
    INT_VECT &sas=m->getBondWithIdx(1)->getStereoAtoms();
    TEST_ASSERT(sas.size()==2);
    TEST_ASSERT(std::find(sas.begin(),sas.end(),0)!=sas.end());
    TEST_ASSERT(std::find(sas.begin(),sas.end(),3)!=sas.end());
    m->removeAtom((unsigned int)4);
    TEST_ASSERT(m->getBondWithIdx(1)->getStereoAtoms().size()==2);
    TEST_ASSERT(std::find(sas.begin(),sas.end(),0)!=sas.end());
    TEST_ASSERT(std::find(sas.begin(),sas.end(),3)!=sas.end());
    delete m;
  }

  BOOST_LOG(rdInfoLog) << "Finished" << std::endl;
}

void testGitHubIssue42()
{
  BOOST_LOG(rdInfoLog) << "-----------------------\n Testing Github issue 42 (impact of removeAtom on atom stereochem)" << std::endl;
  {
    std::string smi= "CCN1CCN(c2cc3[nH]c(C(=O)[C@@]4(CC)CC[C@](C)(O)CC4)nc3cc2Cl)CC1";
    RWMol *m = SmilesToMol(smi);
    TEST_ASSERT(m);
    int indices[]={29, 28, 27, 26, 25, 24, 8, 7, 6, 5, 4, 3, 2, 1, 0,-1};
    for(unsigned int i=0;indices[i]>-1;++i){
      m->removeAtom((unsigned int)indices[i]);
    }
    smi=MolToSmiles(*m,true);
    std::cerr<<"smiles: "<<smi<<std::endl;
    delete m;
  }
  BOOST_LOG(rdInfoLog) << "Finished" << std::endl;
}

void testGitHubIssue65()
{
  BOOST_LOG(rdInfoLog) << "-----------------------\n Testing Github issue 65 (kekulization of boron-containing aromatic rings)" << std::endl;
  {
    std::string smi= "C[B-]1=CC=CC=C1";
    RWMol *m = SmilesToMol(smi);
    TEST_ASSERT(m);
    TEST_ASSERT(m->getAtomWithIdx(1)->getIsAromatic());
    TEST_ASSERT(m->getBondWithIdx(1)->getIsAromatic());

    MolOps::Kekulize(*m);

    delete m;
  }
  BOOST_LOG(rdInfoLog) << "Finished" << std::endl;
}

void testGitHubIssue72()
{
  BOOST_LOG(rdInfoLog) << "-----------------------\n Testing Github issue 72 (problems with bad benzothiazolium structure)" << std::endl;
  {
    std::string pathName=getenv("RDBASE");
    pathName += "/Code/GraphMol/test_data/";
    RWMol *m = MolFileToMol(pathName+"github72.mol");
    TEST_ASSERT(m);
    TEST_ASSERT(!m->getBondBetweenAtoms(0,8)->getIsAromatic());
    TEST_ASSERT(m->getBondBetweenAtoms(1,6)->getIsAromatic());
    delete m;
  }

  {
    std::string pathName=getenv("RDBASE");
    pathName += "/Code/GraphMol/test_data/";
    RWMol *m = MolFileToMol(pathName+"github72.2.mol");
    TEST_ASSERT(m);
    TEST_ASSERT(m->getBondBetweenAtoms(0,8)->getIsAromatic());
    TEST_ASSERT(m->getBondBetweenAtoms(1,6)->getIsAromatic());
    delete m;
  }
  {
    std::string pathName=getenv("RDBASE");
    pathName += "/Code/GraphMol/test_data/";
    RWMol *m = MolFileToMol(pathName+"github72.3.mol");
    TEST_ASSERT(m);
    TEST_ASSERT(!m->getBondBetweenAtoms(0,8)->getIsAromatic());
    TEST_ASSERT(m->getBondBetweenAtoms(1,6)->getIsAromatic());

    std::string smi=MolToSmiles(*m,true);
    delete m;
    m = SmilesToMol(smi);
    TEST_ASSERT(m);

    
    delete m;
  }

  BOOST_LOG(rdInfoLog) << "Finished" << std::endl;
}

namespace{
  void _renumberTest(const ROMol *m){
    PRECONDITION(m,"no molecule");
    std::vector<unsigned int> idxV(m->getNumAtoms());
    for(unsigned int i=0;i<m->getNumAtoms();++i) idxV[i]=i;

    std::string refSmi=MolToSmiles(*m,true);
    for(unsigned int i=0;i<m->getNumAtoms();++i){
      std::vector<unsigned int> nVect(idxV);
      std::random_shuffle(nVect.begin(),nVect.end());
      //std::copy(nVect.begin(),nVect.end(),std::ostream_iterator<int>(std::cerr,", "));
      //std::cerr<<std::endl;

      ROMol *nm=MolOps::renumberAtoms(*m,nVect);
      TEST_ASSERT(nm);
      TEST_ASSERT(nm->getNumAtoms()==m->getNumAtoms());
      TEST_ASSERT(nm->getNumBonds()==m->getNumBonds());

      // checking the SSS is a test for Github #317
      MatchVectType mv; 
      TEST_ASSERT(SubstructMatch(*m,*nm,mv));
      TEST_ASSERT(mv.size()==nm->getNumAtoms());
      
      std::string nSmi=MolToSmiles(*nm,true);
      TEST_ASSERT(nSmi==refSmi);
      delete nm;
    }
  }
}

void testRenumberAtoms()
{
  BOOST_LOG(rdInfoLog) << "-----------------------\n Testing renumbering atoms" << std::endl;
  {
    std::string smiles="CC1CCCC(C)C1C";
    ROMol *m = SmilesToMol(smiles);
    TEST_ASSERT(m);
    _renumberTest(m);
    delete m;
  }
  {
    std::string smiles="C[C@H]1C[C@H](F)C1";
    ROMol *m = SmilesToMol(smiles);
    TEST_ASSERT(m);
    _renumberTest(m);
    delete m;
  }
  {
    std::string smiles="C[C@H]1CC[C@H](C/C=C/[C@H](F)Cl)CC1";
    ROMol *m = SmilesToMol(smiles);
    TEST_ASSERT(m);
    _renumberTest(m);
    delete m;
  }
  BOOST_LOG(rdInfoLog) << "Finished" << std::endl;
}
void testGithubIssue141()
{
  BOOST_LOG(rdInfoLog) << "-----------------------\n Testing github issue 141: Kekulization of molecule with aromatic N leaves the explicit H there." << std::endl;
  {
    std::string smiles="N1C=CC=C1";
    RWMol *m = SmilesToMol(smiles);
    TEST_ASSERT(m);
    MolOps::Kekulize(*m,true);
    m->updatePropertyCache(true);
    TEST_ASSERT(!m->getAtomWithIdx(0)->getIsAromatic())
    TEST_ASSERT(m->getAtomWithIdx(0)->getNumImplicitHs()==1)
    TEST_ASSERT(m->getAtomWithIdx(0)->getNumExplicitHs()==0)
    
    delete m;
  }
  BOOST_LOG(rdInfoLog) << "Finished" << std::endl;
}

void testZBO()
{
  BOOST_LOG(rdInfoLog) << "-----------------------\n";
  BOOST_LOG(rdInfoLog) << "Testing ZBO basics" << std::endl;
  {
    RWMol *m=new RWMol();

    m->addAtom(new Atom(26));
    m->addAtom(new Atom(6));
    m->addAtom(new Atom(6));
    m->addAtom(new Atom(6));
    m->addAtom(new Atom(6));
    m->addAtom(new Atom(6));
    m->addAtom(new Atom(6));
    m->addBond(1,2,Bond::AROMATIC);
    m->addBond(2,3,Bond::AROMATIC);
    m->addBond(3,4,Bond::AROMATIC);
    m->addBond(4,5,Bond::AROMATIC);
    m->addBond(5,6,Bond::AROMATIC);
    m->addBond(1,6,Bond::AROMATIC);

    m->addBond(1,0,Bond::ZERO);
    m->addBond(2,0,Bond::ZERO);
    m->addBond(3,0,Bond::ZERO);
    m->addBond(4,0,Bond::ZERO);
    m->addBond(5,0,Bond::ZERO);
    m->addBond(6,0,Bond::ZERO);

    MolOps::sanitizeMol(*m);

    TEST_ASSERT(m->getRingInfo()->numAtomRings(0)==0);
    TEST_ASSERT(m->getRingInfo()->numAtomRings(1)==1);

    TEST_ASSERT(m->getAtomWithIdx(1)->getHybridization()==Atom::SP2);
    TEST_ASSERT(m->getAtomWithIdx(2)->getHybridization()==Atom::SP2);
    TEST_ASSERT(m->getAtomWithIdx(3)->getHybridization()==Atom::SP2);
    TEST_ASSERT(m->getAtomWithIdx(4)->getHybridization()==Atom::SP2);
    TEST_ASSERT(m->getAtomWithIdx(5)->getHybridization()==Atom::SP2);
    TEST_ASSERT(m->getAtomWithIdx(6)->getHybridization()==Atom::SP2);

    TEST_ASSERT(m->getBondWithIdx(0)->getIsAromatic());
    TEST_ASSERT(m->getBondWithIdx(1)->getIsAromatic());
    TEST_ASSERT(m->getBondWithIdx(2)->getIsAromatic());
    TEST_ASSERT(m->getBondWithIdx(3)->getIsAromatic());
    TEST_ASSERT(m->getBondWithIdx(4)->getIsAromatic());
    TEST_ASSERT(m->getBondWithIdx(5)->getIsAromatic());
  }
  BOOST_LOG(rdInfoLog) << "Finished" << std::endl;
}

void testMolAssignment()
{
  BOOST_LOG(rdInfoLog) << "-----------------------\n Testing operator= on molecules" << std::endl;
  {
    std::string smi= "CCN1CCN(c2cc3[nH]c(C(=O)[C@@]4(CC)CC[C@](C)(O)CC4)nc3cc2Cl)CC1";
    RWMol *m = SmilesToMol(smi);
    TEST_ASSERT(m);
    std::string csmi=MolToSmiles(*m,true);

    RWMol m2=*m;
    std::string nsmi=MolToSmiles(m2,true);
    TEST_ASSERT(nsmi==csmi);

    RWMol *m3 = SmilesToMol("C2CC2[C@H](F)Cl");
    TEST_ASSERT(m3);
    *m3 = *m;
    nsmi=MolToSmiles(*m3,true);
    TEST_ASSERT(nsmi==csmi);
    delete m3;
    delete m;
  }
  BOOST_LOG(rdInfoLog) << "Finished" << std::endl;
}

void testGithubIssue190()
{
  BOOST_LOG(rdInfoLog) << "-----------------------\n Testing github issue 190: Don't merge Hs onto dummy atoms." << std::endl;
  {
    std::string smiles="*[H]";
    RWMol *m = SmilesToMol(smiles);
    TEST_ASSERT(m);
    TEST_ASSERT(m->getNumAtoms()==2);
    delete m;
  }
  BOOST_LOG(rdInfoLog) << "Finished" << std::endl;
}

namespace {
  int getAtNum(const ROMol &m,const Atom *at){
    return at->getAtomicNum();
  }
  std::string getSymbol(const ROMol &m,const Atom *at){
    return at->getSymbol();
  }
}
void testMolFragsWithQuery()
{
  BOOST_LOG(rdInfoLog) << "-----------------------\n Testing getMolFragsWithQuery()." << std::endl;
  {
    std::string smiles="C1CCC1ONNC";
    RWMol *m = SmilesToMol(smiles);
    TEST_ASSERT(m);
    TEST_ASSERT(m->getNumAtoms()==8);
    std::map<int,boost::shared_ptr<ROMol> > res=MolOps::getMolFragsWithQuery(*m,getAtNum);
    TEST_ASSERT(res.size()==3);
    TEST_ASSERT(res.find(6)!=res.end());
    TEST_ASSERT(res.find(7)!=res.end());
    TEST_ASSERT(res.find(8)!=res.end());
    TEST_ASSERT(res.find(5)==res.end());
    TEST_ASSERT(res[6]->getNumAtoms()==5);
    TEST_ASSERT(res[6]->getNumBonds()==4);
    TEST_ASSERT(res[7]->getNumAtoms()==2);
    TEST_ASSERT(res[7]->getNumBonds()==1);
    TEST_ASSERT(res[8]->getNumAtoms()==1);
    TEST_ASSERT(res[8]->getNumBonds()==0);
    delete m;
  }
  {
    std::string smiles="C1CCC1ONNC";
    RWMol *m = SmilesToMol(smiles);
    TEST_ASSERT(m);
    TEST_ASSERT(m->getNumAtoms()==8);
    std::vector<int> keep;
    keep.push_back(6);
    keep.push_back(8);
    std::map<int,boost::shared_ptr<ROMol> > res=MolOps::getMolFragsWithQuery(*m,getAtNum,true,&keep);
    TEST_ASSERT(res.size()==2);
    TEST_ASSERT(res.find(6)!=res.end());
    TEST_ASSERT(res.find(7)==res.end());
    TEST_ASSERT(res.find(8)!=res.end());
    TEST_ASSERT(res[6]->getNumAtoms()==5);
    TEST_ASSERT(res[6]->getNumBonds()==4);
    TEST_ASSERT(res[8]->getNumAtoms()==1);
    TEST_ASSERT(res[8]->getNumBonds()==0);
    delete m;
  }
  {
    std::string smiles="C1CCC1ONNC";
    RWMol *m = SmilesToMol(smiles);
    TEST_ASSERT(m);
    TEST_ASSERT(m->getNumAtoms()==8);
    std::vector<int> keep;
    keep.push_back(6);
    keep.push_back(8);
    std::map<int,boost::shared_ptr<ROMol> > res=MolOps::getMolFragsWithQuery(*m,getAtNum,true,&keep,true);
    TEST_ASSERT(res.size()==1);
    TEST_ASSERT(res.find(6)==res.end());
    TEST_ASSERT(res.find(7)!=res.end());
    TEST_ASSERT(res.find(8)==res.end());
    TEST_ASSERT(res[7]->getNumAtoms()==2);
    TEST_ASSERT(res[7]->getNumBonds()==1);

    delete m;
  }
  BOOST_LOG(rdInfoLog) << "Finished" << std::endl;
}


void testGithubIssue418()
{
  BOOST_LOG(rdInfoLog) << "-----------------------\n Testing github issue 418: removeHs not updating H count." << std::endl;
  {
    RWMol *m2 = new RWMol();
    m2->addAtom(new Atom(7),true,true);
    m2->addAtom(new Atom(1),true,true);
    m2->addAtom(new Atom(1),true,true);
    m2->addAtom(new Atom(1),true,true);
    m2->addAtom(new Atom(1),true,true);
    m2->addBond(0,1,Bond::SINGLE);
    m2->addBond(0,2,Bond::SINGLE);
    m2->addBond(0,3,Bond::SINGLE);
    m2->addBond(0,4,Bond::SINGLE);
    MolOps::removeHs(*m2,false,true,false);
    TEST_ASSERT(m2->getAtomWithIdx(0)->getNumExplicitHs()==4);
    delete m2;
  }
  {
    std::string smiles="[H][N+]([H])([H])[H]";
    RWMol *m = SmilesToMol(smiles);
    TEST_ASSERT(m);
    TEST_ASSERT(m->getNumAtoms()==1);
    TEST_ASSERT(m->getAtomWithIdx(0)->getNumExplicitHs()==4);
    delete m;
  }
  {
    std::string smiles="[H]N([H])([H])[H]";
    bool ok=false;
    try{
      RWMol *m = SmilesToMol(smiles);
    } catch(MolSanitizeException &e) {
      ok=true;
    }
    TEST_ASSERT(ok);
  }
  BOOST_LOG(rdInfoLog) << "Finished" << std::endl;
}



int main(){
  RDLog::InitLogs();
  //boost::logging::enable_logs("rdApp.debug");

#if 1
  test1();
  test2();
  test3();
  test4();
  test5();
  //test6();
  test7();
  test8();
  test9();
  test10();
  test12();
  testIssue183();
  testIssue188();
  testIssue189();
  testShortestPath();
  testIssue190();
  testIssue211();
  testIssue210();
  testIssue212();
  testAddHsCoords();
  testAddConformers();
  testSanitOps();
  testIssue252();
  testIssue276();
  testHsAndAromaticity();
  testSFIssue1694023();
  testSFIssue1719053();
  testSFIssue1811276();
  testSFIssue1836576();
  testChiralityAndRemoveHs();
  testSFIssue1894348();
  testSFIssue1942657();
  testSFIssue1968608();
  testHybridization();
  testAromaticityEdges();
  testSFNetIssue2196817();
  testSFNetIssue2208994();
  testSFNetIssue2313979();
  testSFNetIssue2316677();
  testSFNetIssue2951221();
  testSFNetIssue2952255();
  testSFNetIssue3185548();
  testSFNetIssue3349243();
  testFastFindRings();
  testSanitizeNonringAromatics();  
  testSFNetIssue3349243();
  testBasicCanon();
  testSFNetIssue3549146();
  testSFNetIssue249();
  testSFNetIssue256();
  testSFNetIssue266();
  testSFNetIssue266();
  testSFNetIssue272();
  testGitHubIssue8();
  testGitHubIssue42();
  testGitHubIssue65();
  testGitHubIssue72();
  testRenumberAtoms();
  testGithubIssue141();
  testZBO();
  testMolAssignment();

  testAtomAtomMatch();
  testGithubIssue190();
  testMolFragsWithQuery();
<<<<<<< HEAD
#endif
  test11();
=======
  testGithubIssue418();
>>>>>>> 3b6733e7
  return 0;
}

<|MERGE_RESOLUTION|>--- conflicted
+++ resolved
@@ -4675,12 +4675,9 @@
   testAtomAtomMatch();
   testGithubIssue190();
   testMolFragsWithQuery();
-<<<<<<< HEAD
 #endif
   test11();
-=======
   testGithubIssue418();
->>>>>>> 3b6733e7
   return 0;
 }
 
